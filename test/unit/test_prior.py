import jax
import jax.numpy as jnp

from jimgw.core.prior import (
    LogisticDistribution,
    StandardNormalDistribution,
    UniformPrior,
    SinePrior,
    CosinePrior,
    UniformSpherePrior,
    PowerLawPrior,
    GaussianPrior,
    RayleighPrior,
)
<<<<<<< HEAD
from jimgw.core.utils import trace_prior_parent
=======
>>>>>>> 29125ccb

import scipy.stats as stats

jax.config.update("jax_enable_x64", True)


class TestUnivariatePrior:
    def test_logistic(self):
        p = LogisticDistribution(["x"])

        # Check that the log_prob are finite
        samples = p.sample(jax.random.PRNGKey(0), 10000)
        log_prob = jax.vmap(p.log_prob)(samples)
        assert jnp.all(jnp.isfinite(log_prob))

        # Cross-check log_prob with scipy.stats.logistic
        x = jnp.linspace(-10.0, 10.0, 1000)
        assert jnp.allclose(
            jax.vmap(p.log_prob)(p.add_name(x[None])), stats.logistic.logpdf(x)
        )

        # Check that log_prob is jittable
        jitted_log_prob = jax.jit(p.log_prob)
        jitted_val = jax.vmap(jitted_log_prob)(p.add_name(x[None]))
        assert jnp.all(jnp.isfinite(jitted_val))
        assert jnp.allclose(jitted_val, jax.vmap(p.log_prob)(p.add_name(x[None])))

    def test_standard_normal(self):
        p = StandardNormalDistribution(["x"])

        # Check that the log_prob are finite
        samples = p.sample(jax.random.PRNGKey(0), 10000)
        log_prob = jax.vmap(p.log_prob)(samples)
        assert jnp.all(jnp.isfinite(log_prob))

        # Cross-check log_prob with scipy.stats.norm
        x = jnp.linspace(-10.0, 10.0, 1000)
        assert jnp.allclose(
            jax.vmap(p.log_prob)(p.add_name(x[None])), stats.norm.logpdf(x)
        )

        # Check that log_prob is jittable
        jitted_log_prob = jax.jit(p.log_prob)
        jitted_val = jax.vmap(jitted_log_prob)(p.add_name(x[None]))
        assert jnp.all(jnp.isfinite(jitted_val))
        assert jnp.allclose(jitted_val, jax.vmap(p.log_prob)(p.add_name(x[None])))

    def test_uniform(self):
        xmin, xmax = -10.0, 10.0
        p = UniformPrior(xmin, xmax, ["x"])

        # Check that all the samples are finite
        samples = p.sample(jax.random.PRNGKey(0), 10000)
        assert jnp.all(jnp.isfinite(samples["x"]))

        # Check that the log_prob are finite
        log_prob = jax.vmap(p.log_prob)(samples)
        assert jnp.all(jnp.isfinite(log_prob))

        # Check that the log_prob are correct in the support
        x = p.trace_prior_parent([])[0].add_name(jnp.linspace(-10.0, 10.0, 1000)[None])
        y = jax.vmap(p.transform)(x)
        assert jnp.allclose(jax.vmap(p.log_prob)(y), -jnp.log(xmax - xmin))

        # Check that log_prob is jittable
        jitted_log_prob = jax.jit(p.log_prob)
        jitted_val = jax.vmap(jitted_log_prob)(y)
        assert jnp.all(jnp.isfinite(jitted_val))
        assert jnp.allclose(jitted_val, jax.vmap(p.log_prob)(y))

    def test_sine(self):
        p = SinePrior(["x"])

        # Check that all the samples are finite
        samples = p.sample(jax.random.PRNGKey(0), 10000)
        assert jnp.all(jnp.isfinite(samples["x"]))

        # Check that the log_prob are finite
        log_prob = jax.vmap(p.log_prob)(samples)
        assert jnp.all(jnp.isfinite(log_prob))

        # Check that the log_prob are correct in the support
        x = p.trace_prior_parent([])[0].add_name(jnp.linspace(-10.0, 10.0, 1000)[None])
        y = jax.vmap(p.base_prior[0].base_prior[0].transform)(x)
        y = jax.vmap(p.base_prior[0].transform)(y)
        y = jax.vmap(p.transform)(y)
        assert jnp.allclose(jax.vmap(p.log_prob)(y), jnp.log(jnp.sin(y["x"]) / 2.0))

        # Check that log_prob is jittable
        jitted_log_prob = jax.jit(p.log_prob)
        jitted_val = jax.vmap(jitted_log_prob)(y)
        assert jnp.all(jnp.isfinite(jitted_val))
        assert jnp.allclose(jitted_val, jax.vmap(p.log_prob)(y))

    def test_cosine(self):
        p = CosinePrior(["x"])

        # Check that all the samples are finite
        samples = p.sample(jax.random.PRNGKey(0), 10000)
        assert jnp.all(jnp.isfinite(samples["x"]))

        # Check that the log_prob are finite
        log_prob = jax.vmap(p.log_prob)(samples)
        assert jnp.all(jnp.isfinite(log_prob))

        # Check that the log_prob are correct in the support
        x = p.trace_prior_parent([])[0].add_name(jnp.linspace(-10.0, 10.0, 1000)[None])
        y = jax.vmap(p.base_prior[0].transform)(x)
        y = jax.vmap(p.transform)(y)
        assert jnp.allclose(jax.vmap(p.log_prob)(y), jnp.log(jnp.cos(y["x"]) / 2.0))

        # Check that log_prob is jittable
        jitted_log_prob = jax.jit(p.log_prob)
        jitted_val = jax.vmap(jitted_log_prob)(y)
        assert jnp.all(jnp.isfinite(jitted_val))
        assert jnp.allclose(jitted_val, jax.vmap(p.log_prob)(y))

    def test_uniform_sphere(self):
        p = UniformSpherePrior(["x"])

        # Check that all the samples are finite
        samples = p.sample(jax.random.PRNGKey(0), 10000)
        assert jnp.all(jnp.isfinite(samples["x_mag"]))
        assert jnp.all(jnp.isfinite(samples["x_theta"]))
        assert jnp.all(jnp.isfinite(samples["x_phi"]))

        # Check that the log_prob are finite
        log_prob = jax.vmap(p.log_prob)(samples)
        assert jnp.all(jnp.isfinite(log_prob))

    def test_power_law(self):
        xmin, xmax = 0.1, 100.0
        for alpha in [-5.0, -2.0, -1.0, 0.0, 1.0, 2.0, 5.0]:  # -1.0 is a special case
            alpha = float(alpha)
            p = PowerLawPrior(xmin, xmax, alpha, ["x"])

            # Check that all the samples are finite
            samples = p.sample(jax.random.PRNGKey(0), 10000)
            assert jnp.all(jnp.isfinite(samples["x"]))

            # Check that the log_prob are finite
            log_prob = jax.vmap(p.log_prob)(samples)
            assert jnp.all(jnp.isfinite(log_prob))

            # Check that the log_prob are correct in the support
            x = p.trace_prior_parent([])[0].add_name(
                jnp.linspace(-10.0, 10.0, 1000)[None]
            )
            y = jax.vmap(p.transform)(x)
            if alpha < -1.0:
                assert jnp.allclose(
                    jax.vmap(p.log_prob)(y),
                    alpha * jnp.log(y["x"])
                    + jnp.log(-alpha - 1)
                    - jnp.log(xmin ** (alpha + 1) - xmax ** (alpha + 1)),
                )
            elif alpha > -1.0:
                assert jnp.allclose(
                    jax.vmap(p.log_prob)(y),
                    alpha * jnp.log(y["x"])
                    + jnp.log(alpha + 1)
                    - jnp.log(xmax ** (alpha + 1) - xmin ** (alpha + 1)),
                )
            else:
                assert jnp.allclose(
                    jax.vmap(p.log_prob)(y),
                    -jnp.log(y["x"]) - jnp.log(jnp.log(xmax) - jnp.log(xmin)),
                )

            # Check that log_prob is jittable
            jitted_log_prob = jax.jit(p.log_prob)
            jitted_val = jax.vmap(jitted_log_prob)(y)
            assert jnp.all(jnp.isfinite(jitted_val))
            assert jnp.allclose(jitted_val, jax.vmap(p.log_prob)(y))

    def test_gaussian(self):
        mu, sigma = 2.0, 3.0
        p = GaussianPrior(mu, sigma, ["x"])

        # Check that all the samples are finite
        samples = p.sample(jax.random.PRNGKey(0), 10000)
        assert jnp.all(jnp.isfinite(samples["x"]))

        # Check that the log_prob are finite
        log_prob = jax.vmap(p.log_prob)(samples)
        assert jnp.all(jnp.isfinite(log_prob))

        # Check that the log_prob are correct in the support
        x = p.trace_prior_parent([])[0].add_name(jnp.linspace(-10.0, 10.0, 1000)[None])
        y = jax.vmap(p.transform)(x)
        assert jnp.allclose(
            jax.vmap(p.log_prob)(y),
            stats.norm.logpdf(y["x"], loc=mu, scale=sigma),
        )

        # Check that log_prob is jittable
        jitted_log_prob = jax.jit(p.log_prob)
        jitted_val = jax.vmap(jitted_log_prob)(y)
        assert jnp.all(jnp.isfinite(jitted_val))
        assert jnp.allclose(jitted_val, jax.vmap(p.log_prob)(y))

    def test_Rayleigh(self):
        sigma = 2.0
        p = RayleighPrior(sigma, ["x"])

        # Check that all the samples are finite
        samples = p.sample(jax.random.PRNGKey(0), 10000)
        assert jnp.all(jnp.isfinite(samples["x"]))

        # Check that the log_prob are finite
        log_prob = jax.vmap(p.log_prob)(samples)
        assert jnp.all(jnp.isfinite(log_prob))

        # Check that the log_prob are correct in the support
        x = p.trace_prior_parent([])[0].add_name(jnp.linspace(0.0, 10.0, 1000)[None])
        y = jax.vmap(p.base_prior[0].transform)(x)
        y = jax.vmap(p.transform)(y)
        assert jnp.allclose(
            jax.vmap(p.log_prob)(y),
            stats.rayleigh.logpdf(y["x"], scale=sigma),
        )

        # Check that log_prob is jittable
        jitted_log_prob = jax.jit(p.log_prob)
        jitted_val = jax.vmap(jitted_log_prob)(y)
        assert jnp.all(jnp.isfinite(jitted_val))
        assert jnp.allclose(jitted_val, jax.vmap(p.log_prob)(y))<|MERGE_RESOLUTION|>--- conflicted
+++ resolved
@@ -12,10 +12,6 @@
     GaussianPrior,
     RayleighPrior,
 )
-<<<<<<< HEAD
-from jimgw.core.utils import trace_prior_parent
-=======
->>>>>>> 29125ccb
 
 import scipy.stats as stats
 
