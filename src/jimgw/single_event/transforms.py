import jax.numpy as np
from jax.scipy.special import logit
from beartype import beartype as typechecker
from jaxtyping import Float, Array, jaxtyped

from jimgw.single_event.detector import GroundBased2G
from jimgw.transforms import (
    ConditionalBijectiveTransform,
    BijectiveTransform,
    reverse_bijective_transform,
)
from jimgw.single_event.utils import (
    m1_m2_to_Mc_q,
    Mc_q_to_m1_m2,
    m1_m2_to_Mc_eta,
    Mc_eta_to_m1_m2,
    q_to_eta,
    eta_to_q,
    ra_dec_to_zenith_azimuth,
    zenith_azimuth_to_ra_dec,
    euler_rotation,
    spin_angles_to_cartesian_spin,
    cartesian_spin_to_spin_angles,
    carte_to_spherical_angles,
)
<<<<<<< HEAD
from jimgw.gps_times import greenwich_mean_sidereal_time as compute_gmst
=======
from jimgw.gps_times import greenwich_mean_sidereal_time as jim_gmst
>>>>>>> 50e9d019

# Move these to constants.
HR_TO_RAD = 2 * np.pi / 24
HR_TO_SEC = 3600
SEC_TO_RAD = HR_TO_RAD / HR_TO_SEC


@jaxtyped(typechecker=typechecker)
class SpinAnglesToCartesianSpinTransform(ConditionalBijectiveTransform):
    """
    Spin angles to Cartesian spin transformation
    """

    freq_ref: Float

    def __init__(
        self,
        freq_ref: Float,
    ):
        name_mapping = (
            ["theta_jn", "phi_jl", "tilt_1", "tilt_2", "phi_12", "a_1", "a_2"],
            ["iota", "s1_x", "s1_y", "s1_z", "s2_x", "s2_y", "s2_z"],
        )

        conditional_names = ["M_c", "q", "phase_c"]
        super().__init__(name_mapping, conditional_names)

        self.freq_ref = freq_ref

        def named_transform(x):
            iota, s1x, s1y, s1z, s2x, s2y, s2z = spin_angles_to_cartesian_spin(
                x["theta_jn"],
                x["phi_jl"],
                x["tilt_1"],
                x["tilt_2"],
                x["phi_12"],
                x["a_1"],
                x["a_2"],
                x["M_c"],
                x["q"],
                self.freq_ref,
                x["phase_c"],
            )
            return {
                "iota": iota,
                "s1_x": s1x,
                "s1_y": s1y,
                "s1_z": s1z,
                "s2_x": s2x,
                "s2_y": s2y,
                "s2_z": s2z,
            }

        def named_inverse_transform(x):
            (
                theta_jn,
                phi_jl,
                tilt_1,
                tilt_2,
                phi_12,
                a_1,
                a_2,
            ) = cartesian_spin_to_spin_angles(
                x["iota"],
                x["s1_x"],
                x["s1_y"],
                x["s1_z"],
                x["s2_x"],
                x["s2_y"],
                x["s2_z"],
                x["M_c"],
                x["q"],
                self.freq_ref,
                x["phase_c"],
            )

            return {
                "theta_jn": theta_jn,
                "phi_jl": phi_jl,
                "tilt_1": tilt_1,
                "tilt_2": tilt_2,
                "phi_12": phi_12,
                "a_1": a_1,
                "a_2": a_2,
            }

        self.transform_func = named_transform
        self.inverse_transform_func = named_inverse_transform


@jaxtyped(typechecker=typechecker)
class SphereSpinToCartesianSpinTransform(BijectiveTransform):
    """
    Spin to Cartesian spin transformation
    """

    def __init__(
        self,
        label: str,
    ):
        name_mapping = (
            [label + "_mag", label + "_theta", label + "_phi"],
            [label + "_x", label + "_y", label + "_z"],
        )
        super().__init__(name_mapping)

        def named_transform(x):
            mag, theta, phi = x[label + "_mag"], x[label + "_theta"], x[label + "_phi"]
            x = mag * np.sin(theta) * np.cos(phi)
            y = mag * np.sin(theta) * np.sin(phi)
            z = mag * np.cos(theta)
            return {
                label + "_x": x,
                label + "_y": y,
                label + "_z": z,
            }

        def named_inverse_transform(x):
            x, y, z = x[label + "_x"], x[label + "_y"], x[label + "_z"]
            mag = np.sqrt(x**2 + y**2 + z**2)
            theta, phi = carte_to_spherical_angles(x, y, z)
            phi = np.mod(phi, 2.0 * np.pi)
<<<<<<< HEAD

=======
>>>>>>> 50e9d019
            return {
                label + "_mag": mag,
                label + "_theta": theta,
                label + "_phi": phi,
            }

        self.transform_func = named_transform
        self.inverse_transform_func = named_inverse_transform


@jaxtyped(typechecker=typechecker)
class SkyFrameToDetectorFrameSkyPositionTransform(BijectiveTransform):
    """
    Transform sky frame to detector frame sky position
    """

    gmst: Float
    rotation: Float[Array, " 3 3"]
    rotation_inv: Float[Array, " 3 3"]

    def __init__(
        self,
        gps_time: Float,
        ifos: list[GroundBased2G],
    ):
        name_mapping = (["ra", "dec"], ["zenith", "azimuth"])
        super().__init__(name_mapping)

<<<<<<< HEAD
        self.gmst = compute_gmst(gps_time)
=======
        self.gmst = jim_gmst(gps_time)
>>>>>>> 50e9d019
        delta_x = ifos[0].vertex - ifos[1].vertex
        self.rotation = euler_rotation(delta_x)
        self.rotation_inv = np.linalg.inv(self.rotation)

        def named_transform(x):
            zenith, azimuth = ra_dec_to_zenith_azimuth(
                x["ra"], x["dec"], self.gmst, self.rotation_inv
            )
            return {"zenith": zenith, "azimuth": azimuth}

        self.transform_func = named_transform

        def named_inverse_transform(x):
            ra, dec = zenith_azimuth_to_ra_dec(
                x["zenith"], x["azimuth"], self.gmst, self.rotation
            )
            return {"ra": ra, "dec": dec}

        self.inverse_transform_func = named_inverse_transform


@jaxtyped(typechecker=typechecker)
class GeocentricArrivalTimeToDetectorArrivalTimeTransform(
    ConditionalBijectiveTransform
):
    """
    Transform the geocentric arrival time to detector arrival time

    In the geocentric convention, the arrival time of the signal at the
    center of Earth is gps_time + t_c

    In the detector convention, the arrival time of the signal at the
    detecotr is gps_time + time_delay_from_geo_to_det + t_det

    Parameters
    ----------
    name_mapping : tuple[list[str], list[str]]
            The name mapping between the input and output dictionary.

    """

    gmst: Float
    ifo: GroundBased2G
    tc_min: Float
    tc_max: Float

    def __init__(
        self,
        gps_time: Float,
        ifo: GroundBased2G,
        tc_min: Float,
        tc_max: Float,
    ):
        name_mapping = (["t_c"], ["t_det_unbounded"])
        conditional_names = ["ra", "dec"]
        super().__init__(name_mapping, conditional_names)

<<<<<<< HEAD
        self.gmst = compute_gmst(gps_time)
=======
        self.gmst = jim_gmst(gps_time)
>>>>>>> 50e9d019
        self.ifo = ifo
        self.tc_min = tc_min
        self.tc_max = tc_max

        assert "t_c" in name_mapping[0] and "t_det_unbounded" in name_mapping[1]
        assert "ra" in conditional_names and "dec" in conditional_names

        def time_delay(ra, dec, gmst):
            return self.ifo.delay_from_geocenter(ra, dec, gmst)

        # TODO: Need to check whether time_delay needs t_c input
        def named_transform(x):
            time_shift = time_delay(x["ra"], x["dec"], self.gmst)

            t_det = x["t_c"] + time_shift
            t_det_min = self.tc_min + time_shift
            t_det_max = self.tc_max + time_shift

            y = (t_det - t_det_min) / (t_det_max - t_det_min)
            t_det_unbounded = logit(y)

            return {
                "t_det_unbounded": t_det_unbounded,
            }

        self.transform_func = named_transform

        def named_inverse_transform(x):
            time_shift = self.ifo.delay_from_geocenter(x["ra"], x["dec"], self.gmst)

            t_det_min = self.tc_min + time_shift
            t_det_max = self.tc_max + time_shift
            t_det = (t_det_max - t_det_min) / (
                1.0 + np.exp(-x["t_det_unbounded"])
            ) + t_det_min

            t_c = t_det - time_shift

            return {
                "t_c": t_c,
            }

        self.inverse_transform_func = named_inverse_transform


@jaxtyped(typechecker=typechecker)
class GeocentricArrivalPhaseToDetectorArrivalPhaseTransform(
    ConditionalBijectiveTransform
):
    """
    Transform the geocentric arrival phase to detector arrival phase

    In the geocentric convention, the arrival phase of the signal at the
    center of Earth is phase_c / 2 (in ripple, phase_c is the orbital phase)

    In the detector convention, the arrival phase of the signal at the
    detecotr is phase_det = phase_c / 2 + arg R_det

    Parameters
    ----------
    name_mapping : tuple[list[str], list[str]]
            The name mapping between the input and output dictionary.

    """

    gmst: Float
    ifo: GroundBased2G

    def __init__(
        self,
        gps_time: Float,
        ifo: GroundBased2G,
    ):
        name_mapping = (["phase_c"], ["phase_det"])
        conditional_names = ["ra", "dec", "psi", "iota"]
        super().__init__(name_mapping, conditional_names)

<<<<<<< HEAD
        self.gmst = compute_gmst(gps_time)
=======
        self.gmst = jim_gmst(gps_time)
>>>>>>> 50e9d019
        self.ifo = ifo

        assert "phase_c" in name_mapping[0] and "phase_det" in name_mapping[1]
        assert (
            "ra" in conditional_names
            and "dec" in conditional_names
            and "psi" in conditional_names
            and "iota" in conditional_names
        )

        def _calc_R_det_arg(ra, dec, psi, iota, gmst):
            p_iota_term = (1.0 + np.cos(iota) ** 2) / 2.0
            c_iota_term = np.cos(iota)

            antenna_pattern = self.ifo.antenna_pattern(ra, dec, psi, gmst)
            p_mode_term = p_iota_term * antenna_pattern["p"]
            c_mode_term = c_iota_term * antenna_pattern["c"]

            return np.angle(p_mode_term - 1j * c_mode_term)

        def named_transform(x):
            R_det_arg = _calc_R_det_arg(
                x["ra"], x["dec"], x["psi"], x["iota"], self.gmst
            )
            phase_det = R_det_arg + x["phase_c"] / 2.0
            return {
                "phase_det": phase_det % (2.0 * np.pi),
            }

        self.transform_func = named_transform

        def named_inverse_transform(x):
            R_det_arg = _calc_R_det_arg(
                x["ra"], x["dec"], x["psi"], x["iota"], self.gmst
            )
            phase_c = -R_det_arg + x["phase_det"] * 2.0
            return {
                "phase_c": phase_c % (2.0 * np.pi),
            }

        self.inverse_transform_func = named_inverse_transform


@jaxtyped(typechecker=typechecker)
class DistanceToSNRWeightedDistanceTransform(ConditionalBijectiveTransform):
    """
    Transform the luminosity distance to network SNR weighted distance

    Parameters
    ----------
    name_mapping : tuple[list[str], list[str]]
            The name mapping between the input and output dictionary.

    """

    gmst: Float
    ifos: list[GroundBased2G]
    dL_min: Float
    dL_max: Float

    def __init__(
        self,
        gps_time: Float,
        ifos: list[GroundBased2G],
        dL_min: Float,
        dL_max: Float,
    ):
        name_mapping = (["d_L"], ["d_hat_unbounded"])
        conditional_names = ["M_c", "ra", "dec", "psi", "iota"]
        super().__init__(name_mapping, conditional_names)

<<<<<<< HEAD
        self.gmst = compute_gmst(gps_time)
=======
        self.gmst = jim_gmst(gps_time)
>>>>>>> 50e9d019
        self.ifos = ifos
        self.dL_min = dL_min
        self.dL_max = dL_max

        assert "d_L" in name_mapping[0] and "d_hat_unbounded" in name_mapping[1]
        assert (
            "ra" in conditional_names
            and "dec" in conditional_names
            and "psi" in conditional_names
            and "iota" in conditional_names
            and "M_c" in conditional_names
        )

        def _calc_R_dets(ra, dec, psi, iota):
            p_iota_term = (1.0 + np.cos(iota) ** 2) / 2.0
            c_iota_term = np.cos(iota)
            R_dets2 = 0.0

            for ifo in self.ifos:
                antenna_pattern = ifo.antenna_pattern(ra, dec, psi, self.gmst)
                p_mode_term = p_iota_term * antenna_pattern["p"]
                c_mode_term = c_iota_term * antenna_pattern["c"]
                R_dets2 += p_mode_term**2 + c_mode_term**2

            return np.sqrt(R_dets2)

        def named_transform(x):
            d_L, M_c = (
                x["d_L"],
                x["M_c"],
            )
            R_dets = _calc_R_dets(x["ra"], x["dec"], x["psi"], x["iota"])

            scale_factor = 1.0 / np.power(M_c, 5.0 / 6.0) / R_dets
            d_hat = scale_factor * d_L

            d_hat_min = scale_factor * self.dL_min
            d_hat_max = scale_factor * self.dL_max

            y = (d_hat - d_hat_min) / (d_hat_max - d_hat_min)
            d_hat_unbounded = logit(y)

            return {
                "d_hat_unbounded": d_hat_unbounded,
            }

        self.transform_func = named_transform

        def named_inverse_transform(x):
            d_hat_unbounded, M_c = (
                x["d_hat_unbounded"],
                x["M_c"],
            )
            R_dets = _calc_R_dets(x["ra"], x["dec"], x["psi"], x["iota"])

            scale_factor = 1.0 / np.power(M_c, 5.0 / 6.0) / R_dets

            d_hat_min = scale_factor * self.dL_min
            d_hat_max = scale_factor * self.dL_max

            d_hat = (d_hat_max - d_hat_min) / (
                1.0 + np.exp(-d_hat_unbounded)
            ) + d_hat_min
            d_L = d_hat / scale_factor
            return {
                "d_L": d_L,
            }

        self.inverse_transform_func = named_inverse_transform


def named_m1_m2_to_Mc_q(x):
    Mc, q = m1_m2_to_Mc_q(x["m_1"], x["m_2"])
    return {"M_c": Mc, "q": q}


def named_Mc_q_to_m1_m2(x):
    m1, m2 = Mc_q_to_m1_m2(x["M_c"], x["q"])
    return {"m_1": m1, "m_2": m2}


ComponentMassesToChirpMassMassRatioTransform = BijectiveTransform(
    (["m_1", "m_2"], ["M_c", "q"])
)
ComponentMassesToChirpMassMassRatioTransform.transform_func = named_m1_m2_to_Mc_q
ComponentMassesToChirpMassMassRatioTransform.inverse_transform_func = (
    named_Mc_q_to_m1_m2
)


def named_m1_m2_to_Mc_eta(x):
    Mc, eta = m1_m2_to_Mc_eta(x["m_1"], x["m_2"])
    return {"M_c": Mc, "eta": eta}


def named_Mc_eta_to_m1_m2(x):
    m1, m2 = Mc_eta_to_m1_m2(x["M_c"], x["eta"])
    return {"m_1": m1, "m_2": m2}


ComponentMassesToChirpMassSymmetricMassRatioTransform = BijectiveTransform(
    (["m_1", "m_2"], ["M_c", "eta"])
)
ComponentMassesToChirpMassSymmetricMassRatioTransform.transform_func = (
    named_m1_m2_to_Mc_eta
)
ComponentMassesToChirpMassSymmetricMassRatioTransform.inverse_transform_func = (
    named_Mc_eta_to_m1_m2
)


def named_q_to_eta(x):
    return {"eta": q_to_eta(x["q"])}


def named_eta_to_q(x):
    return {"q": eta_to_q(x["eta"])}


MassRatioToSymmetricMassRatioTransform = BijectiveTransform((["q"], ["eta"]))
MassRatioToSymmetricMassRatioTransform.transform_func = named_q_to_eta
MassRatioToSymmetricMassRatioTransform.inverse_transform_func = named_eta_to_q


ChirpMassMassRatioToComponentMassesTransform = reverse_bijective_transform(
    ComponentMassesToChirpMassMassRatioTransform
)
ChirpMassSymmetricMassRatioToComponentMassesTransform = reverse_bijective_transform(
    ComponentMassesToChirpMassSymmetricMassRatioTransform
)
SymmetricMassRatioToMassRatioTransform = reverse_bijective_transform(
    MassRatioToSymmetricMassRatioTransform
)<|MERGE_RESOLUTION|>--- conflicted
+++ resolved
@@ -23,16 +23,7 @@
     cartesian_spin_to_spin_angles,
     carte_to_spherical_angles,
 )
-<<<<<<< HEAD
 from jimgw.gps_times import greenwich_mean_sidereal_time as compute_gmst
-=======
-from jimgw.gps_times import greenwich_mean_sidereal_time as jim_gmst
->>>>>>> 50e9d019
-
-# Move these to constants.
-HR_TO_RAD = 2 * np.pi / 24
-HR_TO_SEC = 3600
-SEC_TO_RAD = HR_TO_RAD / HR_TO_SEC
 
 
 @jaxtyped(typechecker=typechecker)
@@ -150,10 +141,7 @@
             mag = np.sqrt(x**2 + y**2 + z**2)
             theta, phi = carte_to_spherical_angles(x, y, z)
             phi = np.mod(phi, 2.0 * np.pi)
-<<<<<<< HEAD
-
-=======
->>>>>>> 50e9d019
+
             return {
                 label + "_mag": mag,
                 label + "_theta": theta,
@@ -182,11 +170,7 @@
         name_mapping = (["ra", "dec"], ["zenith", "azimuth"])
         super().__init__(name_mapping)
 
-<<<<<<< HEAD
         self.gmst = compute_gmst(gps_time)
-=======
-        self.gmst = jim_gmst(gps_time)
->>>>>>> 50e9d019
         delta_x = ifos[0].vertex - ifos[1].vertex
         self.rotation = euler_rotation(delta_x)
         self.rotation_inv = np.linalg.inv(self.rotation)
@@ -244,11 +228,7 @@
         conditional_names = ["ra", "dec"]
         super().__init__(name_mapping, conditional_names)
 
-<<<<<<< HEAD
         self.gmst = compute_gmst(gps_time)
-=======
-        self.gmst = jim_gmst(gps_time)
->>>>>>> 50e9d019
         self.ifo = ifo
         self.tc_min = tc_min
         self.tc_max = tc_max
@@ -269,7 +249,6 @@
 
             y = (t_det - t_det_min) / (t_det_max - t_det_min)
             t_det_unbounded = logit(y)
-
             return {
                 "t_det_unbounded": t_det_unbounded,
             }
@@ -326,11 +305,7 @@
         conditional_names = ["ra", "dec", "psi", "iota"]
         super().__init__(name_mapping, conditional_names)
 
-<<<<<<< HEAD
         self.gmst = compute_gmst(gps_time)
-=======
-        self.gmst = jim_gmst(gps_time)
->>>>>>> 50e9d019
         self.ifo = ifo
 
         assert "phase_c" in name_mapping[0] and "phase_det" in name_mapping[1]
@@ -402,11 +377,7 @@
         conditional_names = ["M_c", "ra", "dec", "psi", "iota"]
         super().__init__(name_mapping, conditional_names)
 
-<<<<<<< HEAD
         self.gmst = compute_gmst(gps_time)
-=======
-        self.gmst = jim_gmst(gps_time)
->>>>>>> 50e9d019
         self.ifos = ifos
         self.dL_min = dL_min
         self.dL_max = dL_max
