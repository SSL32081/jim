<<<<<<< HEAD
import jax.numpy as np
=======
import jax.numpy as jnp
from jax.scipy.special import logit
>>>>>>> 71ebde91
from beartype import beartype as typechecker
from jaxtyping import Float, Array, jaxtyped

from jimgw.single_event.detector import GroundBased2G
from jimgw.transforms import (
    ConditionalBijectiveTransform,
    BijectiveTransform,
    reverse_bijective_transform,
)
from jimgw.single_event.utils import (
    m1_m2_to_Mc_q,
    Mc_q_to_m1_m2,
    m1_m2_to_Mc_eta,
    Mc_eta_to_m1_m2,
    q_to_eta,
    eta_to_q,
    ra_dec_to_zenith_azimuth,
    zenith_azimuth_to_ra_dec,
    euler_rotation,
    spin_angles_to_cartesian_spin,
    cartesian_spin_to_spin_angles,
    carte_to_spherical_angles,
)
from jimgw.gps_times import greenwich_mean_sidereal_time as jim_gmst

# Move these to constants.
HR_TO_RAD = 2 * np.pi / 24
HR_TO_SEC = 3600
SEC_TO_RAD = HR_TO_RAD / HR_TO_SEC


@jaxtyped(typechecker=typechecker)
class SpinAnglesToCartesianSpinTransform(ConditionalBijectiveTransform):
    """
    Spin angles to Cartesian spin transformation
    """

    freq_ref: Float

    def __init__(
        self,
        freq_ref: Float,
    ):
        name_mapping = (
            ["theta_jn", "phi_jl", "tilt_1", "tilt_2", "phi_12", "a_1", "a_2"],
            ["iota", "s1_x", "s1_y", "s1_z", "s2_x", "s2_y", "s2_z"],
        )

        conditional_names = ["M_c", "q", "phase_c"]
        super().__init__(name_mapping, conditional_names)

        self.freq_ref = freq_ref

        def named_transform(x):
            iota, s1x, s1y, s1z, s2x, s2y, s2z = spin_angles_to_cartesian_spin(
                x["theta_jn"],
                x["phi_jl"],
                x["tilt_1"],
                x["tilt_2"],
                x["phi_12"],
                x["a_1"],
                x["a_2"],
                x["M_c"],
                x["q"],
                self.freq_ref,
                x["phase_c"],
            )
            return {
                "iota": iota,
                "s1_x": s1x,
                "s1_y": s1y,
                "s1_z": s1z,
                "s2_x": s2x,
                "s2_y": s2y,
                "s2_z": s2z,
            }

        def named_inverse_transform(x):
            (
                theta_jn,
                phi_jl,
                tilt_1,
                tilt_2,
                phi_12,
                a_1,
                a_2,
            ) = cartesian_spin_to_spin_angles(
                x["iota"],
                x["s1_x"],
                x["s1_y"],
                x["s1_z"],
                x["s2_x"],
                x["s2_y"],
                x["s2_z"],
                x["M_c"],
                x["q"],
                self.freq_ref,
                x["phase_c"],
            )

            return {
                "theta_jn": theta_jn,
                "phi_jl": phi_jl,
                "tilt_1": tilt_1,
                "tilt_2": tilt_2,
                "phi_12": phi_12,
                "a_1": a_1,
                "a_2": a_2,
            }

        self.transform_func = named_transform
        self.inverse_transform_func = named_inverse_transform


@jaxtyped(typechecker=typechecker)
class SphereSpinToCartesianSpinTransform(BijectiveTransform):
    """
    Spin to Cartesian spin transformation
    """

    def __init__(
        self,
        label: str,
    ):
        name_mapping = (
            [label + "_mag", label + "_theta", label + "_phi"],
            [label + "_x", label + "_y", label + "_z"],
        )
        super().__init__(name_mapping)

        def named_transform(x):
            mag, theta, phi = x[label + "_mag"], x[label + "_theta"], x[label + "_phi"]
            x = mag * np.sin(theta) * np.cos(phi)
            y = mag * np.sin(theta) * np.sin(phi)
            z = mag * np.cos(theta)
            return {
                label + "_x": x,
                label + "_y": y,
                label + "_z": z,
            }

        def named_inverse_transform(x):
            x, y, z = x[label + "_x"], x[label + "_y"], x[label + "_z"]
            mag = np.sqrt(x**2 + y**2 + z**2)
            theta, phi = carte_to_spherical_angles(x, y, z)
            phi = np.mod(phi, 2.0 * np.pi)
            return {
                label + "_mag": mag,
                label + "_theta": theta,
                label + "_phi": phi,
            }

        self.transform_func = named_transform
        self.inverse_transform_func = named_inverse_transform


@jaxtyped(typechecker=typechecker)
class SkyFrameToDetectorFrameSkyPositionTransform(ConditionalBijectiveTransform):
    """
    Transform sky frame to detector frame sky position
    """

    gmst: Float
    rotation: Float[Array, " 3 3"]
    rotation_inv: Float[Array, " 3 3"]

    def __init__(
        self,
        gps_time: Float,
        ifos: list[GroundBased2G],
    ):
        name_mapping = (["ra", "dec"], ["zenith", "azimuth"])
        conditional_names = ["t_c"]
        super().__init__(name_mapping, conditional_names)

        self.gmst = jim_gmst(gps_time)
        delta_x = ifos[0].vertex - ifos[1].vertex
        self.rotation = euler_rotation(delta_x)
        self.rotation_inv = np.linalg.inv(self.rotation)

        def named_transform(x):
            zenith, azimuth = ra_dec_to_zenith_azimuth(
                x["ra"], x["dec"], self.gmst + x["t_c"]*SEC_TO_RAD, self.rotation_inv
            )
            return {"zenith": zenith, "azimuth": azimuth}

        self.transform_func = named_transform

        def named_inverse_transform(x):
            ra, dec = zenith_azimuth_to_ra_dec(
                x["zenith"], x["azimuth"], self.gmst + x["t_c"]*SEC_TO_RAD, self.rotation
            )
            return {"ra": ra, "dec": dec}

        self.inverse_transform_func = named_inverse_transform


@jaxtyped(typechecker=typechecker)
class GeocentricArrivalTimeToDetectorArrivalTimeTransform(
    ConditionalBijectiveTransform
):
    """
    Transform the geocentric arrival time to detector arrival time

    In the geocentric convention, the arrival time of the signal at the
    center of Earth is gps_time + t_c

    In the detector convention, the arrival time of the signal at the
    detecotr is gps_time + time_delay_from_geo_to_det + t_det

    Parameters
    ----------
    name_mapping : tuple[list[str], list[str]]
            The name mapping between the input and output dictionary.

    """

    gmst: Float
    ifo: GroundBased2G
    tc_min: Float
    tc_max: Float

    def __init__(
        self,
        gps_time: Float,
        ifo: GroundBased2G,
        tc_min: Float,
        tc_max: Float,
    ):
        name_mapping = (["t_c"], ["t_det_unbounded"])
        conditional_names = ["ra", "dec"]
        super().__init__(name_mapping, conditional_names)

        self.gmst = jim_gmst(gps_time)
        self.ifo = ifo
        self.tc_min = tc_min
        self.tc_max = tc_max

        assert "t_c" in name_mapping[0] and "t_det_unbounded" in name_mapping[1]
        assert "ra" in conditional_names and "dec" in conditional_names

        def time_delay(ra, dec, gmst):
            return self.ifo.delay_from_geocenter(ra, dec, gmst)

        # TODO: Need to check whether time_delay needs t_c input
        def named_transform(x):
            time_shift = time_delay(x["ra"], x["dec"], self.gmst)

            t_det = x["t_c"] + time_shift
            t_det_min = self.tc_min + time_shift
            t_det_max = self.tc_max + time_shift

            y = (t_det - t_det_min) / (t_det_max - t_det_min)
<<<<<<< HEAD
            t_det_unbounded = np.log(y / (1.0 - y))
=======
            t_det_unbounded = logit(y)
>>>>>>> 71ebde91
            return {
                "t_det_unbounded": t_det_unbounded,
            }

        self.transform_func = named_transform

        def named_inverse_transform(x):
            time_shift = self.ifo.delay_from_geocenter(x["ra"], x["dec"], self.gmst)

            t_det_min = self.tc_min + time_shift
            t_det_max = self.tc_max + time_shift
            t_det = (t_det_max - t_det_min) / (
                1.0 + np.exp(-x["t_det_unbounded"])
            ) + t_det_min

            t_c = t_det - time_shift

            return {
                "t_c": t_c,
            }

        self.inverse_transform_func = named_inverse_transform


@jaxtyped(typechecker=typechecker)
class GeocentricArrivalPhaseToDetectorArrivalPhaseTransform(
    ConditionalBijectiveTransform
):
    """
    Transform the geocentric arrival phase to detector arrival phase

    In the geocentric convention, the arrival phase of the signal at the
    center of Earth is phase_c / 2 (in ripple, phase_c is the orbital phase)

    In the detector convention, the arrival phase of the signal at the
    detecotr is phase_det = phase_c / 2 + arg R_det

    Parameters
    ----------
    name_mapping : tuple[list[str], list[str]]
            The name mapping between the input and output dictionary.

    """

    gmst: Float
    ifo: GroundBased2G

    def __init__(
        self,
        gps_time: Float,
        ifo: GroundBased2G,
    ):
        name_mapping = (["phase_c"], ["phase_det"])
        conditional_names = ["ra", "dec", "psi", "iota", "t_c"]
        super().__init__(name_mapping, conditional_names)

        self.gmst = jim_gmst(gps_time)
        self.ifo = ifo

        assert "phase_c" in name_mapping[0] and "phase_det" in name_mapping[1]
        assert (
            "ra" in conditional_names
            and "dec" in conditional_names
            and "psi" in conditional_names
            and "iota" in conditional_names
        )

        def _calc_R_det_arg(ra, dec, psi, iota, gmst):
            p_iota_term = (1.0 + np.cos(iota) ** 2) / 2.0
            c_iota_term = np.cos(iota)

            antenna_pattern = self.ifo.antenna_pattern(ra, dec, psi, gmst)
            p_mode_term = p_iota_term * antenna_pattern["p"]
            c_mode_term = c_iota_term * antenna_pattern["c"]

            return np.angle(p_mode_term - 1j * c_mode_term)

        def named_transform(x):
            R_det_arg = _calc_R_det_arg(
                x["ra"], x["dec"], x["psi"], x["iota"], self.gmst + x["t_c"]*SEC_TO_RAD
            )
            phase_det = R_det_arg + x["phase_c"] / 2.0
            return {
                "phase_det": phase_det % (2.0 * np.pi),
            }

        self.transform_func = named_transform

        def named_inverse_transform(x):
            R_det_arg = _calc_R_det_arg(
                x["ra"], x["dec"], x["psi"], x["iota"], self.gmst + x["t_c"]*SEC_TO_RAD
            )
            phase_c = -R_det_arg + x["phase_det"] * 2.0
            return {
                "phase_c": phase_c % (2.0 * np.pi),
            }

        self.inverse_transform_func = named_inverse_transform


@jaxtyped(typechecker=typechecker)
class DistanceToSNRWeightedDistanceTransform(ConditionalBijectiveTransform):
    """
    Transform the luminosity distance to network SNR weighted distance

    Parameters
    ----------
    name_mapping : tuple[list[str], list[str]]
            The name mapping between the input and output dictionary.

    """

    gmst: Float
    ifos: list[GroundBased2G]
    dL_min: Float
    dL_max: Float

    def __init__(
        self,
        gps_time: Float,
        ifos: list[GroundBased2G],
        dL_min: Float,
        dL_max: Float,
    ):
        name_mapping = (["d_L"], ["d_hat_unbounded"])
        conditional_names = ["M_c", "ra", "dec", "psi", "iota", "t_c"]
        super().__init__(name_mapping, conditional_names)

        self.gmst = jim_gmst(gps_time)
        self.ifos = ifos
        self.dL_min = dL_min
        self.dL_max = dL_max

        assert "d_L" in name_mapping[0] and "d_hat_unbounded" in name_mapping[1]
        assert (
            "ra" in conditional_names
            and "dec" in conditional_names
            and "psi" in conditional_names
            and "iota" in conditional_names
            and "M_c" in conditional_names
        )

        def _calc_R_dets(ra, dec, psi, iota, t_c_rad):
            p_iota_term = (1.0 + np.cos(iota) ** 2) / 2.0
            c_iota_term = np.cos(iota)
            R_dets2 = 0.0

            for ifo in self.ifos:
                antenna_pattern = ifo.antenna_pattern(ra, dec, psi, self.gmst+t_c_rad)
                p_mode_term = p_iota_term * antenna_pattern["p"]
                c_mode_term = c_iota_term * antenna_pattern["c"]
                R_dets2 += p_mode_term ** 2 + c_mode_term ** 2

            return np.sqrt(R_dets2)

        def named_transform(x):
            d_L, M_c = (
                x["d_L"],
                x["M_c"],
            )
            R_dets = _calc_R_dets(x["ra"], x["dec"], x["psi"], x["iota"], x["t_c"]*SEC_TO_RAD)

            scale_factor = 1.0 / np.power(M_c, 5.0 / 6.0) / R_dets
            d_hat = scale_factor * d_L

            d_hat_min = scale_factor * self.dL_min
            d_hat_max = scale_factor * self.dL_max

            y = (d_hat - d_hat_min) / (d_hat_max - d_hat_min)
<<<<<<< HEAD
            d_hat_unbounded = np.log(y / (1.0 - y))
=======
            d_hat_unbounded = logit(y)
>>>>>>> 71ebde91

            return {
                "d_hat_unbounded": d_hat_unbounded,
            }

        self.transform_func = named_transform

        def named_inverse_transform(x):
            d_hat_unbounded, M_c = (
                x["d_hat_unbounded"],
                x["M_c"],
            )
            R_dets = _calc_R_dets(x["ra"], x["dec"], x["psi"], x["iota"], x["t_c"])

            scale_factor = 1.0 / np.power(M_c, 5.0 / 6.0) / R_dets

            d_hat_min = scale_factor * self.dL_min
            d_hat_max = scale_factor * self.dL_max

            d_hat = (d_hat_max - d_hat_min) / (
                1.0 + np.exp(-d_hat_unbounded)
            ) + d_hat_min
            d_L = d_hat / scale_factor
            return {
                "d_L": d_L,
            }

        self.inverse_transform_func = named_inverse_transform


def named_m1_m2_to_Mc_q(x):
    Mc, q = m1_m2_to_Mc_q(x["m_1"], x["m_2"])
    return {"M_c": Mc, "q": q}


def named_Mc_q_to_m1_m2(x):
    m1, m2 = Mc_q_to_m1_m2(x["M_c"], x["q"])
    return {"m_1": m1, "m_2": m2}


ComponentMassesToChirpMassMassRatioTransform = BijectiveTransform(
    (["m_1", "m_2"], ["M_c", "q"])
)
ComponentMassesToChirpMassMassRatioTransform.transform_func = named_m1_m2_to_Mc_q
ComponentMassesToChirpMassMassRatioTransform.inverse_transform_func = (
    named_Mc_q_to_m1_m2
)


def named_m1_m2_to_Mc_eta(x):
    Mc, eta = m1_m2_to_Mc_eta(x["m_1"], x["m_2"])
    return {"M_c": Mc, "eta": eta}


def named_Mc_eta_to_m1_m2(x):
    m1, m2 = Mc_eta_to_m1_m2(x["M_c"], x["eta"])
    return {"m_1": m1, "m_2": m2}


ComponentMassesToChirpMassSymmetricMassRatioTransform = BijectiveTransform(
    (["m_1", "m_2"], ["M_c", "eta"])
)
ComponentMassesToChirpMassSymmetricMassRatioTransform.transform_func = (
    named_m1_m2_to_Mc_eta
)
ComponentMassesToChirpMassSymmetricMassRatioTransform.inverse_transform_func = (
    named_Mc_eta_to_m1_m2
)


def named_q_to_eta(x):
    return {"eta": q_to_eta(x["q"])}


def named_eta_to_q(x):
    return {"q": eta_to_q(x["eta"])}


MassRatioToSymmetricMassRatioTransform = BijectiveTransform((["q"], ["eta"]))
MassRatioToSymmetricMassRatioTransform.transform_func = named_q_to_eta
MassRatioToSymmetricMassRatioTransform.inverse_transform_func = named_eta_to_q


ChirpMassMassRatioToComponentMassesTransform = reverse_bijective_transform(
    ComponentMassesToChirpMassMassRatioTransform
)
ChirpMassSymmetricMassRatioToComponentMassesTransform = reverse_bijective_transform(
    ComponentMassesToChirpMassSymmetricMassRatioTransform
)
SymmetricMassRatioToMassRatioTransform = reverse_bijective_transform(
    MassRatioToSymmetricMassRatioTransform
)<|MERGE_RESOLUTION|>--- conflicted
+++ resolved
@@ -1,9 +1,5 @@
-<<<<<<< HEAD
 import jax.numpy as np
-=======
-import jax.numpy as jnp
 from jax.scipy.special import logit
->>>>>>> 71ebde91
 from beartype import beartype as typechecker
 from jaxtyping import Float, Array, jaxtyped
 
@@ -257,11 +253,7 @@
             t_det_max = self.tc_max + time_shift
 
             y = (t_det - t_det_min) / (t_det_max - t_det_min)
-<<<<<<< HEAD
-            t_det_unbounded = np.log(y / (1.0 - y))
-=======
             t_det_unbounded = logit(y)
->>>>>>> 71ebde91
             return {
                 "t_det_unbounded": t_det_unbounded,
             }
@@ -431,11 +423,7 @@
             d_hat_max = scale_factor * self.dL_max
 
             y = (d_hat - d_hat_min) / (d_hat_max - d_hat_min)
-<<<<<<< HEAD
-            d_hat_unbounded = np.log(y / (1.0 - y))
-=======
             d_hat_unbounded = logit(y)
->>>>>>> 71ebde91
 
             return {
                 "d_hat_unbounded": d_hat_unbounded,
