from abc import ABC, abstractmethod

import jax
import jax.numpy as jnp
import numpy as np
import requests
<<<<<<< HEAD
from jaxtyping import Array, Float, jaxtyped
=======
from jaxtyping import Array, Float, Complex, jaxtyped
>>>>>>> 882d36a8
from beartype import beartype as typechecker
from scipy.interpolate import interp1d
from jimgw.single_event import data as jd
from typing import Optional

from jimgw.constants import C_SI, EARTH_SEMI_MAJOR_AXIS, EARTH_SEMI_MINOR_AXIS
from jimgw.single_event.wave import Polarization

DEG_TO_RAD = jnp.pi / 180

# TODO: Need to expand this list. Currently it is only O3.
asd_file_dict = {
    "H1": "https://dcc.ligo.org/public/0169/P2000251/001/O3-H1-C01_CLEAN_SUB60HZ-1251752040.0_sensitivity_strain_asd.txt",
    "L1": "https://dcc.ligo.org/public/0169/P2000251/001/O3-L1-C01_CLEAN_SUB60HZ-1240573680.0_sensitivity_strain_asd.txt",
    "V1": "https://dcc.ligo.org/public/0169/P2000251/001/O3-V1_sensitivity_strain_asd.txt",
}


class Detector(ABC):
    """Base class for all detectors.

    Attributes:
        name (str): Name of the detector.
        data (jd.Data): Detector data object.
        psd (jd.PowerSpectrum): Power spectral density object.
        frequency_bounds (tuple[float, float]): Lower and upper frequency bounds.
    """

    name: str

    # NOTE: for some detectors (e.g. LISA, ET) data could be a list of Data
    # objects so this might be worth revisiting
    data: jd.Data
    psd: jd.PowerSpectrum

    frequency_bounds: tuple[float, float] = (0.0, float("inf"))

<<<<<<< HEAD
=======
    _sliced_frequencies: Float[Array, " n_sample"] = jnp.array([])
    _fd_data_slice: Float[Array, " n_sample"] = jnp.array([])
    _psd_slice: Float[Array, " n_sample"] = jnp.array([])

>>>>>>> 882d36a8
    @property
    def epoch(self):
        """The epoch of the data."""
        return self.data.epoch

    @abstractmethod
    def fd_response(
        self,
        frequency: Float[Array, " n_sample"],
        h_sky: dict[str, Float[Array, " n_sample"]],
        params: dict,
        trigger_time: Float = 0.0,
        **kwargs,
    ) -> Complex[Array, " n_sample"]:
        """Modulate the waveform in the sky frame by the detector response in the frequency domain.

        Args:
            frequency (Float[Array, " n_sample"]): Array of frequency samples.
            h_sky (dict[str, Float[Array, " n_sample"]]): Dictionary mapping polarization names
                to frequency-domain waveforms. The keys are polarization names (e.g., 'plus', 'cross')
                and values are complex strain arrays.
            params (dict): Dictionary of source parameters including:
                - ra (float): Right ascension in radians
                - dec (float): Declination in radians
                - psi (float): Polarization angle in radians
                - gmst (float): Greenwich mean sidereal time in radians
                - t_c (Float): Difference between geocent time and trigger time in sec
            trigger_time (Float): Trigger time of the data in seconds.
            **kwargs: Additional keyword arguments.

        Returns:
            Complex[Array, " n_sample"]: Complex strain measured by the detector in frequency domain.
        """
        pass

    @abstractmethod
    def td_response(
        self,
        time: Float[Array, " n_sample"],
        h_sky: dict[str, Float[Array, " n_sample"]],
        params: dict,
        **kwargs,
    ) -> Float[Array, " n_sample"]:
        """Modulate the waveform in the sky frame by the detector response in the time domain.

        Args:
            time: Array of time samples.
            h_sky: Dictionary mapping polarization names to time-domain waveforms.
            params: Dictionary of source parameters.
            **kwargs: Additional keyword arguments.

        Returns:
            Array of detector response in time domain.
        """
        pass

    def set_frequency_bounds(
        self, f_min: Optional[float] = None, f_max: Optional[float] = None
    ) -> None:
        """Set the frequency bounds for the detector.
        This also set the sliced frequencies, data and psd.

        Args:
            f_min: Minimum frequency.
            f_max: Maximum frequency.
        """
        bounds = list(self.frequency_bounds)
        if f_min is not None:
            bounds[0] = f_min
        if f_max is not None:
            bounds[1] = f_max
        self.frequency_bounds = tuple(bounds)  # type: ignore

        # Compute sliced frequencies, data and psd.
<<<<<<< HEAD
        data, freqs_1  = self.data.frequency_slice(*self.frequency_bounds)
        psd, freqs_2 = self.psd.frequency_slice(*self.frequency_bounds)

        assert all(freqs_1 == freqs_2), \
            f"The {self.name} data and PSD must have same frequencies"

        self.sliced_frequencies = freqs_1
        self.fd_data_slice = data
        self.psd_slice = psd
=======
        data, freqs_1 = self.data.frequency_slice(*self.frequency_bounds)
        psd, freqs_2 = self.psd.frequency_slice(*self.frequency_bounds)

        assert all(
            freqs_1 == freqs_2
        ), f"The {self.name} data and PSD must have same frequencies"

        self._sliced_frequencies = freqs_1
        self._fd_data_slice = data
        self._psd_slice = psd

    @property
    def sliced_frequencies(self) -> Float[Array, " n_freq"]:
        """Get frequency-domain data slice based on frequency bounds.

        Returns:
            Float[Array, " n_sample"]: Sliced frequency-domain data.
        """
        return self._sliced_frequencies

    @property
    def fd_data_slice(self) -> Complex[Array, " n_freq"]:
        """Get frequency-domain data slice based on frequency bounds.

        Returns:
            Complex[Array, " n_freq"]: Sliced frequency-domain data.
        """
        return self._fd_data_slice

    @property
    def psd_slice(self) -> Float[Array, " n_freq"]:
        """Get PSD slice based on frequency bounds.

        Returns:
            Float[Array, " n_freq"]: Sliced power spectral density.
        """
        return self._psd_slice
>>>>>>> 882d36a8


class GroundBased2G(Detector):
    """Object representing a ground-based detector.

    Contains information about the location and orientation of the detector on Earth,
    as well as actual strain data and the PSD of the associated noise.

    Attributes:
        name (str): Name of the detector.
        latitude (Float): Latitude of the detector in radians.
        longitude (Float): Longitude of the detector in radians.
        xarm_azimuth (Float): Azimuth of the x-arm in radians.
        yarm_azimuth (Float): Azimuth of the y-arm in radians.
        xarm_tilt (Float): Tilt of the x-arm in radians.
        yarm_tilt (Float): Tilt of the y-arm in radians.
        elevation (Float): Elevation of the detector in meters.
        polarization_mode (list[Polarization]): List of polarization modes (`pc` for plus and cross) to be used in
            computing antenna patterns; in the future, this could be expanded to
            include non-GR modes.
        data (jd.Data): Array of Fourier-domain strain data.
        psd (jd.PowerSpectrum): Power spectral density object.
    """

    polarization_mode: list[Polarization]
    data: jd.Data
    psd: jd.PowerSpectrum

    latitude: Float = 0
    longitude: Float = 0
    xarm_azimuth: Float = 0
    yarm_azimuth: Float = 0
    xarm_tilt: Float = 0
    yarm_tilt: Float = 0
    elevation: Float = 0

    def __repr__(self) -> str:
        return f"{self.__class__.__name__}({self.name})"

    def __init__(
        self,
        name: str,
        latitude: float = 0,
        longitude: float = 0,
        elevation: float = 0,
        xarm_azimuth: float = 0,
        yarm_azimuth: float = 0,
        xarm_tilt: float = 0,
        yarm_tilt: float = 0,
        modes: str = "pc",
    ):
        """Initialize a ground-based detector.

        Args:
            name (str): Name of the detector.
            latitude (float, optional): Latitude of the detector in radians. Defaults to 0.
            longitude (float, optional): Longitude of the detector in radians. Defaults to 0.
            elevation (float, optional): Elevation of the detector in meters. Defaults to 0.
            xarm_azimuth (float, optional): Azimuth of the x-arm in radians. Defaults to 0.
            yarm_azimuth (float, optional): Azimuth of the y-arm in radians. Defaults to 0.
            xarm_tilt (float, optional): Tilt of the x-arm in radians. Defaults to 0.
            yarm_tilt (float, optional): Tilt of the y-arm in radians. Defaults to 0.
            modes (str, optional): Polarization modes. Defaults to "pc".
        """
        self.name = name

        self.latitude = latitude
        self.longitude = longitude
        self.elevation = elevation
        self.xarm_azimuth = xarm_azimuth
        self.yarm_azimuth = yarm_azimuth
        self.xarm_tilt = xarm_tilt
        self.yarm_tilt = yarm_tilt

        self.polarization_mode = [Polarization(m) for m in modes]
        self.data = jd.Data()
        self.psd = jd.PowerSpectrum()

    @staticmethod
    def _get_arm(
        lat: Float, lon: Float, tilt: Float, azimuth: Float
    ) -> Float[Array, " 3"]:
        """Construct detector-arm vectors in geocentric Cartesian coordinates.

        Args:
            lat (Float): Vertex latitude in radians.
            lon (Float): Vertex longitude in radians.
            tilt (Float): Arm tilt in radians.
            azimuth (Float): Arm azimuth in radians.

        Returns:
            Float[Array, " 3"]: Detector arm vector in geocentric Cartesian coordinates.
        """
        e_lon = jnp.array([-jnp.sin(lon), jnp.cos(lon), 0])
        e_lat = jnp.array(
            [-jnp.sin(lat) * jnp.cos(lon), -jnp.sin(lat) * jnp.sin(lon), jnp.cos(lat)]
        )
        e_h = jnp.array(
            [jnp.cos(lat) * jnp.cos(lon), jnp.cos(lat) * jnp.sin(lon), jnp.sin(lat)]
        )

        return (
            jnp.cos(tilt) * jnp.cos(azimuth) * e_lon
            + jnp.cos(tilt) * jnp.sin(azimuth) * e_lat
            + jnp.sin(tilt) * e_h
        )

    @property
    def arms(self) -> tuple[Float[Array, " 3"], Float[Array, " 3"]]:
        """Get the detector arm vectors.

        Returns:
            tuple[Float[Array, " 3"], Float[Array, " 3"]]: A tuple containing:
                - x: X-arm vector in geocentric Cartesian coordinates
                - y: Y-arm vector in geocentric Cartesian coordinates
        """
        x = self._get_arm(
            self.latitude, self.longitude, self.xarm_tilt, self.xarm_azimuth
        )
        y = self._get_arm(
            self.latitude, self.longitude, self.yarm_tilt, self.yarm_azimuth
        )
        return x, y

    @property
    def tensor(self) -> Float[Array, " 3 3"]:
        """Get the detector tensor defining the strain measurement.

        For a 2-arm differential-length detector, this is given by:

        .. math::

            D_{ij} = \\left(x_i x_j - y_i y_j\\right)/2

        for unit vectors :math:`x` and :math:`y` along the x and y arms.

        Returns:
            Float[Array, " 3 3"]: The 3x3 detector tensor in geocentric coordinates.
        """
        # TODO: this could easily be generalized for other detector geometries
        arm1, arm2 = self.arms
        return 0.5 * (
            jnp.einsum("i,j->ij", arm1, arm1) - jnp.einsum("i,j->ij", arm2, arm2)
        )

    @property
    def vertex(self) -> Float[Array, " 3"]:
        """Detector vertex coordinates in the reference celestial frame.

        Based on arXiv:gr-qc/0008066 Eqs. (B11-B13) except for a typo in the
        definition of the local radius; see Section 2.1 of LIGO-T980044-10.

        Returns:
            Float[Array, " 3"]: Detector vertex coordinates in geocentric Cartesian coordinates.
        """
        # get detector and Earth parameters
        lat = self.latitude
        lon = self.longitude
        h = self.elevation
        major, minor = EARTH_SEMI_MAJOR_AXIS, EARTH_SEMI_MINOR_AXIS
        # compute vertex location
        r = major**2 * (
            major**2 * jnp.cos(lat) ** 2 + minor**2 * jnp.sin(lat) ** 2
        ) ** (-0.5)
        x = (r + h) * jnp.cos(lat) * jnp.cos(lon)
        y = (r + h) * jnp.cos(lat) * jnp.sin(lon)
        z = ((minor / major) ** 2 * r + h) * jnp.sin(lat)
        return jnp.array([x, y, z])

    def fd_full_response(
        self,
        frequency: Float[Array, " n_sample"],
        h_sky: dict[str, Float[Array, " n_sample"]],
        params: dict[str, Float],
        trigger_time: Float = 0.0,
    ) -> Array:
        """Project the frequency-domain waveform onto the detector response,
        and apply the time shift to align the peak time to the data.

        Args:
            frequency (Float[Array, " n_sample"]): Array of frequency samples.
            h_sky (dict[str, Float[Array, " n_sample"]]): Dictionary mapping polarization names
                to frequency-domain waveforms. Keys are polarization names (e.g., 'plus', 'cross')
                and values are complex strain arrays.
            params (dict[str, Float]): Dictionary of source parameters containing:
                - ra (Float): Right ascension in radians
                - dec (Float): Declination in radians
                - psi (Float): Polarization angle in radians
                - gmst (Float): Greenwich mean sidereal time in radians
            trigger_time (Float): Trigger time of the data in seconds.

        Returns:
            Array: Complex strain measured by the detector in frequency domain, obtained by
                  combining the antenna patterns and time delays for each polarization mode.
        """
        projected_h = self.fd_response(frequency, h_sky, params)
        trigger_time_shift = trigger_time - self.epoch + params["t_c"]
        phase_shift = jnp.exp(-2j * jnp.pi * frequency * trigger_time_shift)
        return projected_h * phase_shift

    def fd_response(
        self,
        frequency: Float[Array, " n_sample"],
        h_sky: dict[str, Float[Array, " n_sample"]],
        params: dict[str, Float],
        trigger_time: Float = 0.0,
        **kwargs,
    ) -> Array:
        """Modulate the waveform in the sky frame by the detector response in the frequency domain.

        Args:
            frequency (Float[Array, " n_sample"]): Array of frequency samples.
            h_sky (dict[str, Float[Array, " n_sample"]]): Dictionary mapping polarization names
                to frequency-domain waveforms. Keys are polarization names (e.g., 'plus', 'cross')
                and values are complex strain arrays.
            params (dict[str, Float]): Dictionary of source parameters containing:
                - ra (Float): Right ascension in radians
                - dec (Float): Declination in radians
                - psi (Float): Polarization angle in radians
                - gmst (Float): Greenwich mean sidereal time in radians
                - t_c (Float): Difference between geocent time and trigger time in sec
            trigger_time (Float): Trigger time of the data in seconds.
            **kwargs: Additional keyword arguments.

        Returns:
            Array: Complex strain measured by the detector in frequency domain, obtained by
<<<<<<< HEAD
                  combining the antenna patterns and time delays for each polarization mode.
=======
                  combining the antenna patterns for each polarization mode.
>>>>>>> 882d36a8
        """
        ra, dec, psi, gmst = params["ra"], params["dec"], params["psi"], params["gmst"]
        antenna_pattern = self.antenna_pattern(ra, dec, psi, gmst)
        timeshift = self.delay_from_geocenter(ra, dec, gmst)
        h_detector = jax.tree_util.tree_map(
            lambda h, antenna: h
            * antenna
            * jnp.exp(-2j * jnp.pi * frequency * timeshift),
            h_sky,
            antenna_pattern,
        )
        projected_strain = jnp.sum(
            jnp.stack(jax.tree_util.tree_leaves(h_detector)), axis=0
        )
        trigger_time_shift = trigger_time - self.epoch + params["t_c"]
        phase_shift = jnp.exp(-2j * jnp.pi * frequency * trigger_time_shift)
        return projected_strain * phase_shift

    def td_response(
        self,
        time: Float[Array, " n_sample"],
        h_sky: dict[str, Float[Array, " n_sample"]],
        params: dict,
        **kwargs,
    ) -> Array:
        """Modulate the waveform in the sky frame by the detector response in the time domain.

        Args:
            time: Array of time samples.
            h_sky: Dictionary mapping polarization names to time-domain waveforms.
            params: Dictionary of source parameters.
            **kwargs: Additional keyword arguments.

        Returns:
            Array of detector response in time domain.
        """
        raise NotImplementedError

    def delay_from_geocenter(self, ra: Float, dec: Float, gmst: Float) -> Float:
        """Calculate time delay between two detectors in geocentric coordinates.

        Based on XLALArrivaTimeDiff in TimeDelay.c
        https://lscsoft.docs.ligo.org/lalsuite/lal/group___time_delay__h.html

        Args:
            ra (Float): Right ascension of the source in radians.
            dec (Float): Declination of the source in radians.
            gmst (Float): Greenwich mean sidereal time in radians.

        Returns:
            Float: Time delay from Earth center in seconds.
        """
        delta_d = -self.vertex
        gmst = jnp.mod(gmst, 2 * jnp.pi)
        phi = ra - gmst
        theta = jnp.pi / 2 - dec
        omega = jnp.array(
            [
                jnp.sin(theta) * jnp.cos(phi),
                jnp.sin(theta) * jnp.sin(phi),
                jnp.cos(theta),
            ]
        )
        return jnp.dot(omega, delta_d) / C_SI

    def antenna_pattern(
        self, ra: Float, dec: Float, psi: Float, gmst: Float
    ) -> dict[str, Float]:
        """Compute antenna patterns for polarizations at specified sky location.

        In the long-wavelength approximation, the antenna pattern for a
        given polarization is the dyadic product between the detector
        tensor and the corresponding polarization tensor.

        Args:
            ra (Float): Source right ascension in radians.
            dec (Float): Source declination in radians.
            psi (Float): Source polarization angle in radians.
            gmst (Float): Greenwich mean sidereal time (GMST) in radians.

        Returns:
            dict[str, Float]: Dictionary mapping polarization names to their antenna pattern values.
        """
        detector_tensor = self.tensor

        antenna_patterns = {}
        for polarization in self.polarization_mode:
            wave_tensor = polarization.tensor_from_sky(ra, dec, psi, gmst)
            antenna_patterns[polarization.name] = jnp.einsum(
                "ij,ij->", detector_tensor, wave_tensor
            )

        return antenna_patterns

    @jaxtyped(typechecker=typechecker)
    def load_psd(
        self, freqs: Float[Array, " n_sample"], psd_file: str = ""
    ) -> Float[Array, " n_sample"]:
        """Load power spectral density (PSD) from file or default GWTC-2 catalog.

        Args:
            freqs (Float[Array, " n_sample"]): Array of frequency samples to evaluate PSD at.
            psd_file (str, optional): Path to file containing PSD data. If empty, uses GWTC-2 PSD.

        Returns:
            Float[Array, " n_sample"]: Array of PSD values at requested frequencies.
        """
        if psd_file == "":
            print("Grabbing GWTC-2 PSD for " + self.name)
            url = asd_file_dict[self.name]
            data = requests.get(url)
            open(self.name + ".txt", "wb").write(data.content)
            f, asd_vals = np.loadtxt(self.name + ".txt", unpack=True)
            psd_vals = asd_vals**2
        else:
            f, psd_vals = np.loadtxt(psd_file, unpack=True)

        psd = interp1d(f, psd_vals, fill_value=(psd_vals[0], psd_vals[-1]), bounds_error=False)(freqs)  # type: ignore
        psd = jnp.array(psd)
        return psd

    def set_data(self, data: jd.Data | Array, **kws) -> None:
        """Add data to the detector.

        Args:
            data (Union[jd.Data, Array]): Data to be added to the detector, either as a `jd.Data` object
                or as a timeseries array.
            **kws (dict): Additional keyword arguments to pass to `jd.Data` constructor.

        Returns:
            None
        """
        if isinstance(data, jd.Data):
            self.data = data
        else:
            self.data = jd.Data(data, **kws)

    def set_psd(self, psd: jd.PowerSpectrum | Array, **kws) -> None:
        """Add PSD to the detector.

        Args:
            psd (Union[jd.PowerSpectrum, Array]): PSD to be added to the detector, either as a `jd.PowerSpectrum`
                object or as a timeseries array.
            **kws (dict): Additional keyword arguments to pass to `jd.PowerSpectrum` constructor.

        Returns:
            None
        """
        if isinstance(psd, jd.PowerSpectrum):
            self.psd = psd
        else:
            # not clear if we want to support this
            self.psd = jd.PowerSpectrum(psd, **kws)


H1 = GroundBased2G(
    "H1",
    latitude=(46 + 27.0 / 60 + 18.528 / 3600) * DEG_TO_RAD,
    longitude=-(119 + 24.0 / 60 + 27.5657 / 3600) * DEG_TO_RAD,
    xarm_azimuth=125.9994 * DEG_TO_RAD,
    yarm_azimuth=215.9994 * DEG_TO_RAD,
    xarm_tilt=-6.195e-4,
    yarm_tilt=1.25e-5,
    elevation=142.554,
    modes="pc",
)

L1 = GroundBased2G(
    "L1",
    latitude=(30 + 33.0 / 60 + 46.4196 / 3600) * DEG_TO_RAD,
    longitude=-(90 + 46.0 / 60 + 27.2654 / 3600) * DEG_TO_RAD,
    xarm_azimuth=197.7165 * DEG_TO_RAD,
    yarm_azimuth=287.7165 * DEG_TO_RAD,
    xarm_tilt=-3.121e-4,
    yarm_tilt=-6.107e-4,
    elevation=-6.574,
    modes="pc",
)

V1 = GroundBased2G(
    "V1",
    latitude=(43 + 37.0 / 60 + 53.0921 / 3600) * DEG_TO_RAD,
    longitude=(10 + 30.0 / 60 + 16.1878 / 3600) * DEG_TO_RAD,
    xarm_azimuth=70.5674 * DEG_TO_RAD,
    yarm_azimuth=160.5674 * DEG_TO_RAD,
    xarm_tilt=0,
    yarm_tilt=0,
    elevation=51.884,
    modes="pc",
)

detector_preset = {
    "H1": H1,
    "L1": L1,
    "V1": V1,
}<|MERGE_RESOLUTION|>--- conflicted
+++ resolved
@@ -4,11 +4,7 @@
 import jax.numpy as jnp
 import numpy as np
 import requests
-<<<<<<< HEAD
-from jaxtyping import Array, Float, jaxtyped
-=======
 from jaxtyping import Array, Float, Complex, jaxtyped
->>>>>>> 882d36a8
 from beartype import beartype as typechecker
 from scipy.interpolate import interp1d
 from jimgw.single_event import data as jd
@@ -46,13 +42,10 @@
 
     frequency_bounds: tuple[float, float] = (0.0, float("inf"))
 
-<<<<<<< HEAD
-=======
     _sliced_frequencies: Float[Array, " n_sample"] = jnp.array([])
     _fd_data_slice: Float[Array, " n_sample"] = jnp.array([])
     _psd_slice: Float[Array, " n_sample"] = jnp.array([])
 
->>>>>>> 882d36a8
     @property
     def epoch(self):
         """The epoch of the data."""
@@ -127,17 +120,6 @@
         self.frequency_bounds = tuple(bounds)  # type: ignore
 
         # Compute sliced frequencies, data and psd.
-<<<<<<< HEAD
-        data, freqs_1  = self.data.frequency_slice(*self.frequency_bounds)
-        psd, freqs_2 = self.psd.frequency_slice(*self.frequency_bounds)
-
-        assert all(freqs_1 == freqs_2), \
-            f"The {self.name} data and PSD must have same frequencies"
-
-        self.sliced_frequencies = freqs_1
-        self.fd_data_slice = data
-        self.psd_slice = psd
-=======
         data, freqs_1 = self.data.frequency_slice(*self.frequency_bounds)
         psd, freqs_2 = self.psd.frequency_slice(*self.frequency_bounds)
 
@@ -175,7 +157,6 @@
             Float[Array, " n_freq"]: Sliced power spectral density.
         """
         return self._psd_slice
->>>>>>> 882d36a8
 
 
 class GroundBased2G(Detector):
@@ -345,37 +326,6 @@
         z = ((minor / major) ** 2 * r + h) * jnp.sin(lat)
         return jnp.array([x, y, z])
 
-    def fd_full_response(
-        self,
-        frequency: Float[Array, " n_sample"],
-        h_sky: dict[str, Float[Array, " n_sample"]],
-        params: dict[str, Float],
-        trigger_time: Float = 0.0,
-    ) -> Array:
-        """Project the frequency-domain waveform onto the detector response,
-        and apply the time shift to align the peak time to the data.
-
-        Args:
-            frequency (Float[Array, " n_sample"]): Array of frequency samples.
-            h_sky (dict[str, Float[Array, " n_sample"]]): Dictionary mapping polarization names
-                to frequency-domain waveforms. Keys are polarization names (e.g., 'plus', 'cross')
-                and values are complex strain arrays.
-            params (dict[str, Float]): Dictionary of source parameters containing:
-                - ra (Float): Right ascension in radians
-                - dec (Float): Declination in radians
-                - psi (Float): Polarization angle in radians
-                - gmst (Float): Greenwich mean sidereal time in radians
-            trigger_time (Float): Trigger time of the data in seconds.
-
-        Returns:
-            Array: Complex strain measured by the detector in frequency domain, obtained by
-                  combining the antenna patterns and time delays for each polarization mode.
-        """
-        projected_h = self.fd_response(frequency, h_sky, params)
-        trigger_time_shift = trigger_time - self.epoch + params["t_c"]
-        phase_shift = jnp.exp(-2j * jnp.pi * frequency * trigger_time_shift)
-        return projected_h * phase_shift
-
     def fd_response(
         self,
         frequency: Float[Array, " n_sample"],
@@ -402,11 +352,7 @@
 
         Returns:
             Array: Complex strain measured by the detector in frequency domain, obtained by
-<<<<<<< HEAD
-                  combining the antenna patterns and time delays for each polarization mode.
-=======
                   combining the antenna patterns for each polarization mode.
->>>>>>> 882d36a8
         """
         ra, dec, psi, gmst = params["ra"], params["dec"], params["psi"], params["gmst"]
         antenna_pattern = self.antenna_pattern(ra, dec, psi, gmst)
