--- conflicted
+++ resolved
@@ -601,13 +601,7 @@
 
         # 2. Compute the projected strain from parameters
         polarisations = waveform_model(self.frequencies, parameters)
-<<<<<<< HEAD
-        projected_strain = self.fd_full_response(
-            self.frequencies, polarisations, parameters
-        )
-=======
         projected_strain = self.fd_response(self.frequencies, polarisations, parameters)
->>>>>>> 72277f83
 
         # 3. Set the new data
         strain_data = jnp.where(self.frequency_mask, projected_strain, 0.0 + 0.0j)
