from abc import ABC, abstractmethod

import jax
import jax.numpy as jnp
from jaxtyping import Array, Float, Complex, PRNGKeyArray, jaxtyped, Bool
from numpy import loadtxt
import requests
<<<<<<< HEAD
=======
from jaxtyping import Array, Float, Complex, jaxtyped
>>>>>>> b745e043
from beartype import beartype as typechecker
from typing import Optional

from jimgw.constants import (
    C_SI,
    EARTH_SEMI_MAJOR_AXIS,
    EARTH_SEMI_MINOR_AXIS,
    DEG_TO_RAD,
)
from jimgw.single_event.wave import Polarization
from jimgw.single_event.data import Data, PowerSpectrum
from jimgw.single_event.utils import inner_product, complex_inner_product

# TODO: Need to expand this list. Currently it is only O3.
asd_file_dict = {
    "H1": "https://dcc.ligo.org/public/0169/P2000251/001/O3-H1-C01_CLEAN_SUB60HZ-1251752040.0_sensitivity_strain_asd.txt",
    "L1": "https://dcc.ligo.org/public/0169/P2000251/001/O3-L1-C01_CLEAN_SUB60HZ-1240573680.0_sensitivity_strain_asd.txt",
    "V1": "https://dcc.ligo.org/public/0169/P2000251/001/O3-V1_sensitivity_strain_asd.txt",
}


class Detector(ABC):
    """Base class for all detectors.

    Attributes:
        name (str): Name of the detector.
        data (Data): Detector data object.
        psd (PowerSpectrum): Power spectral density object.
        frequency_bounds (tuple[float, float]): Lower and upper frequency bounds.
    """

    name: str

    # NOTE: for some detectors (e.g. LISA, ET) data could be a list of Data
    # objects so this might be worth revisiting
    data: Data
    psd: PowerSpectrum

    frequency_bounds: tuple[float, float] = (0.0, float("inf"))

    @property
    def epoch(self) -> Float:
        """The epoch of the data."""
        return self.data.epoch

    @property
    def times(self) -> Float[Array, " n_sample"]:
        return self.data.times

    @property
    def frequencies(self) -> Float[Array, " n_sample"]:
        return self.data.frequencies

    @property
    def duration(self) -> Float:
        return self.data.duration

    @property
    def frequency_mask(self) -> Bool[Array, " n_sample"]:
        f_min, f_max = self.frequency_bounds
        return (f_min <= self.frequencies) & (self.frequencies <= f_max)

    @abstractmethod
    def fd_response(
        self,
        frequency: Float[Array, " n_sample"],
        h_sky: dict[str, Float[Array, " n_sample"]],
        params: dict,
        **kwargs,
    ) -> Complex[Array, " n_sample"]:
        """Modulate the waveform in the sky frame by the detector response in the frequency domain.

        Args:
            frequency (Float[Array, " n_sample"]): Array of frequency samples.
            h_sky (dict[str, Float[Array, " n_sample"]]): Dictionary mapping polarization names
                to frequency-domain waveforms. The keys are polarization names (e.g., 'plus', 'cross')
                and values are complex strain arrays.
            params (dict): Dictionary of source parameters including:
                - ra (float): Right ascension in radians
                - dec (float): Declination in radians
                - psi (float): Polarization angle in radians
                - gmst (float): Greenwich mean sidereal time in radians
            **kwargs: Additional keyword arguments.

        Returns:
            Float[Array, " n_sample"]: Complex strain measured by the detector in frequency domain.
        """
        pass

    @abstractmethod
    def td_response(
        self,
        time: Float[Array, " n_sample"],
        h_sky: dict[str, Float[Array, " n_sample"]],
        params: dict,
        **kwargs,
    ) -> Float[Array, " n_sample"]:
        """Modulate the waveform in the sky frame by the detector response in the time domain.

        Args:
            time: Array of time samples.
            h_sky: Dictionary mapping polarization names to time-domain waveforms.
            params: Dictionary of source parameters.
            **kwargs: Additional keyword arguments.

        Returns:
            Array of detector response in time domain.
        """
        pass

    def set_frequency_bounds(
        self, f_min: Optional[float] = None, f_max: Optional[float] = None
    ) -> None:
        """Set the frequency bounds for the detector.
        This also set the sliced frequencies, data and psd.

        Args:
            f_min: Minimum frequency.
            f_max: Maximum frequency.
        """
        bounds = list(self.frequency_bounds)
        if f_min is not None:
            bounds[0] = f_min
        if f_max is not None:
            bounds[1] = f_max
        self.frequency_bounds = tuple(bounds)  # type: ignore

        # Compute sliced frequencies, data and psd.
        data, freqs_1 = self.data.frequency_slice(*self.frequency_bounds)
        psd, freqs_2 = self.psd.frequency_slice(*self.frequency_bounds)

<<<<<<< HEAD
        assert all(
            freqs_1 == freqs_2
        ), f"The {self.name} data and PSD must have same frequencies"

        self.sliced_frequencies = freqs_1
        self.sliced_fd_data = data
        self.sliced_psd = psd

    def clear_data_and_psd(self) -> None:
        """Clear the data and PSD of the detector."""
        self.data = Data()
        self.psd = PowerSpectrum()
        self.frequency_bounds = (0.0, float("inf"))
        for attrname in [
            "sliced_frequencies",
            "frequency_mask",
            "sliced_fd_data",
            "sliced_psd",
        ]:
            if hasattr(self, attrname):
                delattr(self, attrname)
=======
        assert all(freqs_1 == freqs_2), \
                f"The {self.name} data and PSD must have same frequencies"

        self._sliced_frequencies = freqs_1
        self._fd_data_slice = data
        self._psd_slice = psd

    @property
    def sliced_frequencies(self) -> Float[Array, " n_freq"]:
        """Get frequency-domain data slice based on frequency bounds.

        Returns:
            Float[Array, " n_sample"]: Sliced frequency-domain data.
        """
        return self._sliced_frequencies

    @property
    def fd_data_slice(self) -> Complex[Array, " n_freq"]:
        """Get frequency-domain data slice based on frequency bounds.

        Returns:
            Complex[Array, " n_sample"]: Sliced frequency-domain data.
        """
        return self._fd_data_slice

    @property
    def psd_slice(self) -> Float[Array, " n_freq"]:
        """Get PSD slice based on frequency bounds.

        Returns:
            Float[Array, " n_sample"]: Sliced power spectral density.
        """
        return self._psd_slice
>>>>>>> b745e043


class GroundBased2G(Detector):
    """Object representing a ground-based detector.

    Contains information about the location and orientation of the detector on Earth,
    as well as actual strain data and the PSD of the associated noise.

    Attributes:
        name (str): Name of the detector.
        latitude (Float): Latitude of the detector in radians.
        longitude (Float): Longitude of the detector in radians.
        xarm_azimuth (Float): Azimuth of the x-arm in radians.
        yarm_azimuth (Float): Azimuth of the y-arm in radians.
        xarm_tilt (Float): Tilt of the x-arm in radians.
        yarm_tilt (Float): Tilt of the y-arm in radians.
        elevation (Float): Elevation of the detector in meters.
        polarization_mode (list[Polarization]): List of polarization modes (`pc` for plus and cross) to be used in
            computing antenna patterns; in the future, this could be expanded to
            include non-GR modes.
        data (Data): Array of Fourier-domain strain data.
        psd (PowerSpectrum): Power spectral density object.
    """

    polarization_mode: list[Polarization]
    data: Data
    psd: PowerSpectrum

    latitude: Float = 0
    longitude: Float = 0
    xarm_azimuth: Float = 0
    yarm_azimuth: Float = 0
    xarm_tilt: Float = 0
    yarm_tilt: Float = 0
    elevation: Float = 0

    def __repr__(self) -> str:
        return f"{self.__class__.__name__}({self.name})"

    def __init__(
        self,
        name: str,
        latitude: float = 0,
        longitude: float = 0,
        elevation: float = 0,
        xarm_azimuth: float = 0,
        yarm_azimuth: float = 0,
        xarm_tilt: float = 0,
        yarm_tilt: float = 0,
        modes: str = "pc",
    ):
        """Initialize a ground-based detector.

        Args:
            name (str): Name of the detector.
            latitude (float, optional): Latitude of the detector in radians. Defaults to 0.
            longitude (float, optional): Longitude of the detector in radians. Defaults to 0.
            elevation (float, optional): Elevation of the detector in meters. Defaults to 0.
            xarm_azimuth (float, optional): Azimuth of the x-arm in radians. Defaults to 0.
            yarm_azimuth (float, optional): Azimuth of the y-arm in radians. Defaults to 0.
            xarm_tilt (float, optional): Tilt of the x-arm in radians. Defaults to 0.
            yarm_tilt (float, optional): Tilt of the y-arm in radians. Defaults to 0.
            modes (str, optional): Polarization modes. Defaults to "pc".
        """
        self.name = name

        self.latitude = latitude
        self.longitude = longitude
        self.elevation = elevation
        self.xarm_azimuth = xarm_azimuth
        self.yarm_azimuth = yarm_azimuth
        self.xarm_tilt = xarm_tilt
        self.yarm_tilt = yarm_tilt

        self.polarization_mode = [Polarization(m) for m in modes]
        self.data = Data()
        self.psd = PowerSpectrum()

    @staticmethod
    def _get_arm(
        lat: Float, lon: Float, tilt: Float, azimuth: Float
    ) -> Float[Array, " 3"]:
        """Construct detector-arm vectors in geocentric Cartesian coordinates.

        Args:
            lat (Float): Vertex latitude in radians.
            lon (Float): Vertex longitude in radians.
            tilt (Float): Arm tilt in radians.
            azimuth (Float): Arm azimuth in radians.

        Returns:
            Float[Array, " 3"]: Detector arm vector in geocentric Cartesian coordinates.
        """
        e_lon = jnp.array([-jnp.sin(lon), jnp.cos(lon), 0])
        e_lat = jnp.array(
            [-jnp.sin(lat) * jnp.cos(lon), -jnp.sin(lat) * jnp.sin(lon), jnp.cos(lat)]
        )
        e_h = jnp.array(
            [jnp.cos(lat) * jnp.cos(lon), jnp.cos(lat) * jnp.sin(lon), jnp.sin(lat)]
        )

        return (
            jnp.cos(tilt) * jnp.cos(azimuth) * e_lon
            + jnp.cos(tilt) * jnp.sin(azimuth) * e_lat
            + jnp.sin(tilt) * e_h
        )

    @property
    def arms(self) -> tuple[Float[Array, " 3"], Float[Array, " 3"]]:
        """Get the detector arm vectors.

        Returns:
            tuple[Float[Array, " 3"], Float[Array, " 3"]]: A tuple containing:
                - x: X-arm vector in geocentric Cartesian coordinates
                - y: Y-arm vector in geocentric Cartesian coordinates
        """
        x = self._get_arm(
            self.latitude, self.longitude, self.xarm_tilt, self.xarm_azimuth
        )
        y = self._get_arm(
            self.latitude, self.longitude, self.yarm_tilt, self.yarm_azimuth
        )
        return x, y

    @property
    def tensor(self) -> Float[Array, " 3 3"]:
        """Get the detector tensor defining the strain measurement.

        For a 2-arm differential-length detector, this is given by:

        .. math::

            D_{ij} = \\left(x_i x_j - y_i y_j\\right)/2

        for unit vectors :math:`x` and :math:`y` along the x and y arms.

        Returns:
            Float[Array, " 3 3"]: The 3x3 detector tensor in geocentric coordinates.
        """
        # TODO: this could easily be generalized for other detector geometries
        arm1, arm2 = self.arms
        return 0.5 * (
            jnp.einsum("i,j->ij", arm1, arm1) - jnp.einsum("i,j->ij", arm2, arm2)
        )

    @property
    def vertex(self) -> Float[Array, " 3"]:
        """Detector vertex coordinates in the reference celestial frame.

        Based on arXiv:gr-qc/0008066 Eqs. (B11-B13) except for a typo in the
        definition of the local radius; see Section 2.1 of LIGO-T980044-10.

        Returns:
            Float[Array, " 3"]: Detector vertex coordinates in geocentric Cartesian coordinates.
        """
        # get detector and Earth parameters
        lat = self.latitude
        lon = self.longitude
        h = self.elevation
        major, minor = EARTH_SEMI_MAJOR_AXIS, EARTH_SEMI_MINOR_AXIS
        # compute vertex location
        r = major**2 * (
            major**2 * jnp.cos(lat) ** 2 + minor**2 * jnp.sin(lat) ** 2
        ) ** (-0.5)
        x = (r + h) * jnp.cos(lat) * jnp.cos(lon)
        y = (r + h) * jnp.cos(lat) * jnp.sin(lon)
        z = ((minor / major) ** 2 * r + h) * jnp.sin(lat)
        return jnp.array([x, y, z])

    def fd_full_response(
        self,
        frequency: Float[Array, " n_sample"],
        h_sky: dict[str, Float[Array, " n_sample"]],
        params: dict[str, Float],
        trigger_time: Float = 0.0,
    ) -> Complex[Array, " n_sample"]:
        """Project the frequency-domain waveform onto the detector response,
        and apply the time shift to align the peak time to the data.

        Args:
            frequency (Float[Array, " n_sample"]): Array of frequency samples.
            h_sky (dict[str, Float[Array, " n_sample"]]): Dictionary mapping polarization names
                to frequency-domain waveforms. Keys are polarization names (e.g., 'plus', 'cross')
                and values are complex strain arrays.
            params (dict[str, Float]): Dictionary of source parameters containing:
                - ra (Float): Right ascension in radians
                - dec (Float): Declination in radians
                - psi (Float): Polarization angle in radians
                - gmst (Float): Greenwich mean sidereal time in radians
            trigger_time (Float): Trigger time of the data in seconds.

        Returns:
            Array: Complex strain measured by the detector in frequency domain, obtained by
                  combining the antenna patterns and time delays for each polarization mode.
        """
        projected_h = self.fd_response(frequency, h_sky, params)
        trigger_time_shift = trigger_time - self.epoch + params["t_c"]
        phase_shift = jnp.exp(-2j * jnp.pi * frequency * trigger_time_shift)
        return projected_h * phase_shift

    def fd_response(
        self,
        frequency: Float[Array, " n_sample"],
        h_sky: dict[str, Float[Array, " n_sample"]],
        params: dict[str, Float],
        **kwargs,
    ) -> Complex[Array, " n_sample"]:
        """Modulate the waveform in the sky frame by the detector response in the frequency domain.

        Args:
            frequency (Float[Array, " n_sample"]): Array of frequency samples.
            h_sky (dict[str, Float[Array, " n_sample"]]): Dictionary mapping polarization names
                to frequency-domain waveforms. Keys are polarization names (e.g., 'plus', 'cross')
                and values are complex strain arrays.
            params (dict[str, Float]): Dictionary of source parameters containing:
                - ra (Float): Right ascension in radians
                - dec (Float): Declination in radians
                - psi (Float): Polarization angle in radians
                - gmst (Float): Greenwich mean sidereal time in radians
            **kwargs: Additional keyword arguments.

        Returns:
            Array: Complex strain measured by the detector in frequency domain, obtained by
                  combining the antenna patterns and time delays for each polarization mode.
        """
        ra, dec, psi, gmst = params["ra"], params["dec"], params["psi"], params["gmst"]
        antenna_pattern = self.antenna_pattern(ra, dec, psi, gmst)
        timeshift = self.delay_from_geocenter(ra, dec, gmst)
        h_detector = jax.tree_util.tree_map(
            lambda h, antenna: h
            * antenna
            * jnp.exp(-2j * jnp.pi * frequency * timeshift),
            h_sky,
            antenna_pattern,
        )
        return jnp.sum(jnp.stack(jax.tree_util.tree_leaves(h_detector)), axis=0)

    def td_response(
        self,
        time: Float[Array, " n_sample"],
        h_sky: dict[str, Float[Array, " n_sample"]],
        params: dict,
        **kwargs,
    ) -> Array:
        """Modulate the waveform in the sky frame by the detector response in the time domain.

        Args:
            time: Array of time samples.
            h_sky: Dictionary mapping polarization names to time-domain waveforms.
            params: Dictionary of source parameters.
            **kwargs: Additional keyword arguments.

        Returns:
            Array of detector response in time domain.
        """
        raise NotImplementedError

    def delay_from_geocenter(self, ra: Float, dec: Float, gmst: Float) -> Float:
        """Calculate time delay between two detectors in geocentric coordinates.

        Based on XLALArrivaTimeDiff in TimeDelay.c
        https://lscsoft.docs.ligo.org/lalsuite/lal/group___time_delay__h.html

        Args:
            ra (Float): Right ascension of the source in radians.
            dec (Float): Declination of the source in radians.
            gmst (Float): Greenwich mean sidereal time in radians.

        Returns:
            Float: Time delay from Earth center in seconds.
        """
        delta_d = -self.vertex
        gmst = jnp.mod(gmst, 2 * jnp.pi)
        phi = ra - gmst
        theta = jnp.pi / 2 - dec
        omega = jnp.array(
            [
                jnp.sin(theta) * jnp.cos(phi),
                jnp.sin(theta) * jnp.sin(phi),
                jnp.cos(theta),
            ]
        )
        return jnp.einsum("i...,i->...", omega, delta_d) / C_SI

    def antenna_pattern(
        self, ra: Float, dec: Float, psi: Float, gmst: Float
    ) -> dict[str, Complex]:
        """Compute antenna patterns for polarizations at specified sky location.

        In the long-wavelength approximation, the antenna pattern for a
        given polarization is the dyadic product between the detector
        tensor and the corresponding polarization tensor.

        Args:
            ra (Float): Source right ascension in radians.
            dec (Float): Source declination in radians.
            psi (Float): Source polarization angle in radians.
            gmst (Float): Greenwich mean sidereal time (GMST) in radians.

        Returns:
            dict[str, Complex]: Dictionary mapping polarization names to their antenna pattern values.
        """
        detector_tensor = self.tensor

        antenna_patterns = {}
        for polarization in self.polarization_mode:
            wave_tensor = polarization.tensor_from_sky(ra, dec, psi, gmst)
            antenna_patterns[polarization.name] = jnp.einsum(
                "ij,ij...->...", detector_tensor, wave_tensor
            )

        return antenna_patterns

    @jaxtyped(typechecker=typechecker)
    def load_and_set_psd(self, psd_file: str = "", asd_file: str = "") -> PowerSpectrum:
        """Load power spectral density (PSD) from file or default GWTC-2 catalog,
            and set it to the detector.

        Args:
            psd_file (str, optional): Path to file containing PSD data. If empty, uses GWTC-2 PSD.

        Returns:
            Float[Array, " n_sample"]: Array of PSD values of the detector.
        """
        if psd_file != "":
            f, psd_vals = loadtxt(psd_file, unpack=True)
        elif asd_file != "":
            f, asd_vals = loadtxt(asd_file, unpack=True)
            psd_vals = asd_vals**2
        else:
            print("Grabbing GWTC-2 PSD for " + self.name)
            url = asd_file_dict[self.name]
            data = requests.get(url)
            tmp_file_name = f"fetched_default_asd_{self.name}.txt"
            open(tmp_file_name, "wb").write(data.content)
            f, asd_vals = loadtxt(tmp_file_name, unpack=True)
            psd_vals = asd_vals**2

        _loaded_psd = PowerSpectrum(psd_vals, f, name=f"{self.name}_psd")
        self.set_psd(_loaded_psd)
        return self.psd

    def _equal_data_psd_frequencies(self) -> Bool:
        """Check if the frequencies of the data and PSD match.
        A helper function for `set_data` and `set_psd`.

        Return:
            Bool: True if the frequencies match, False otherwise.
        """
        if self.psd.empty or self.data.empty:
            # In this case, we simply skip the check
            return True
        if self.psd.n_freq != self.data.n_freq:
            # Cannot proceed comparison, needs interpolation
            return False
        if (self.psd.frequencies == self.data.frequencies).all():
            # Frequencies match
            return True
        # This case means the frequencies are different
        return False

    def set_data(self, data: Data | Array, **kws) -> None:
        """Add data to the detector.

        Args:
            data (Union[Data, Array]): Data to be added to the detector, either as a `Data` object
                or as a timeseries array.
            **kws (dict): Additional keyword arguments to pass to `Data` constructor.

        Returns:
            None
        """
        if isinstance(data, Data):
            self.data = data
        else:
            self.data = Data(data, **kws)
        # Assert PSD frequencies agree with data
        if not ((self.psd is None) or self._equal_data_psd_frequencies()):
            self.psd = self.psd.interpolate(self.data.frequencies)

    def set_psd(self, psd: PowerSpectrum | Array, **kws) -> None:
        """Add PSD to the detector.

        Args:
            psd (Union[PowerSpectrum, Array]): PSD to be added to the detector, either as a `PowerSpectrum`
                object or as a timeseries array.
            **kws (dict): Additional keyword arguments to pass to `PowerSpectrum` constructor.

        Returns:
            None
        """
        if isinstance(psd, PowerSpectrum):
            self.psd = psd
        else:
            # not clear if we want to support this
            self.psd = PowerSpectrum(psd, **kws)
        # Assert PSD frequencies agree with data frequencies
        if not ((self.data is None) or self._equal_data_psd_frequencies()):
            self.psd = self.psd.interpolate(self.data.frequencies)

    def inject_signal(
        self,
        duration: float,
        sampling_frequency: float,
        epoch: float,
        waveform_model,
        parameters: dict[str, float],
        is_zero_noise: bool = False,
        rng_key: PRNGKeyArray = jax.random.PRNGKey(0),
    ) -> None:
        """Inject a signal into the detector data.

        Note: The power spectral density must be set beforehand.

        Args:
            waveform_model: The waveform model to be injected.
            parameters (dict): Dictionary of parameters for the waveform model.

        Returns:
            None
        """
        # 1. Set empty data to initialise the detector
        n_times = int(duration * sampling_frequency)
        self.set_data(
            Data(
                name=f"{self.name}_empty",
                td=jnp.zeros(n_times),
                delta_t=1 / sampling_frequency,
                epoch=epoch,
            )
        )

        # 2. Compute the projected strain from parameters
        polarisations = waveform_model(self.frequencies, parameters)
        projected_strain = self.fd_full_response(
            self.frequencies, polarisations, parameters
        )

        # 3. Set the new data
        strain_data = jnp.where(self.frequency_mask, projected_strain, 0.0 + 0.0j)
        if not is_zero_noise:
            strain_data += jnp.where(
                self.frequency_mask, self.psd.simulate_data(rng_key), 0.0 + 0.0j
            )

        self.set_data(
            Data.from_fd(
                name=f"{self.name}_injected",
                fd=strain_data,
                frequencies=self.frequencies,
                epoch=self.data.epoch,
            )
        )

        # 4. Update the sliced data and psd with the (potentially) new frequency bounds
        self.set_frequency_bounds()
        masked_signal = projected_strain[self.frequency_mask]

        optimal_snr = inner_product(
            masked_signal, masked_signal, self.sliced_psd, self.sliced_frequencies
        )
        match_filtered_snr = complex_inner_product(
            masked_signal,
            self.sliced_fd_data,
            self.sliced_psd,
            self.sliced_frequencies,
        )

        # NOTE: Change this to logging later.
        print(f"For detector {self.name}, the injected signal has:")
        print(f"  - Optimal SNR: {optimal_snr:.4f}")
        print(f"  - Match filtered SNR: {match_filtered_snr:.4f}")

    def set_data_from_file(self, filename: str) -> None:
        """Set data from a file.

        Args:
            filename (str): Path to the file containing the data.

        Returns:
            None
        """
        pass

    def get_whitened_frequency_domain_strain(
        self, frequency_series: Complex[Array, " n_freq"]
    ) -> Complex[Array, " n_freq"]:
        """Get the whitened frequency-domain strain.
        Args:
            frequency_series (Complex[Array, " n_freq"]): Array of frequency domain data/signal.
        Returns:
            Complex[Array, " n_freq"]: Whitened frequency-domain strain.
        """
        scaled_asd = jnp.sqrt(self.psd.values * self.duration / 4)
        return (frequency_series / scaled_asd) * self.frequency_mask

    def whitened_frequency_to_time_domain_strain(
        self, whitened_frequency_series: Complex[Array, " n_time // 2 + 1"]
    ) -> Float[Array, " n_time"]:
        """Get the whitened frequency-domain strain.
        Args:
            whitened_frequency_series (Complex[Array, " n_time // 2 + 1"]):
                Array of whitened frequency domain data/signal.
        Returns:
            Float[Array, " n_time"]: Whitened time-domain strain/signal.
        """
        freq_mask_ratio = len(self.frequency_mask) / jnp.sqrt(
            jnp.sum(self.frequency_mask)
        )
        return jnp.fft.irfft(whitened_frequency_series) * freq_mask_ratio

    @property
    def whitened_frequency_domain_data(self) -> Complex[Array, " n_sample"]:
        """Get the whitened frequency-domain data.

        Args:
            frequency (Float[Array, " n_sample"]): Array of frequency samples.

        Returns:
            Float[Array, " n_sample"]: Whitened frequency-domain data.
        """

        return self.get_whitened_frequency_domain_strain(self.data.fd)

    @property
    def whitened_time_domain_data(self) -> Float[Array, " n_sample"]:
        """Get the whitened time-domain data.

        Args:
            time (Float[Array, " n_sample"]): Array of time samples.

        Returns:
            Float[Array, " n_sample"]: Whitened time-domain data.
        """
        return self.whitened_frequency_to_time_domain_strain(
            self.whitened_frequency_domain_data
        )


H1 = GroundBased2G(
    "H1",
    latitude=(46 + 27.0 / 60 + 18.528 / 3600) * DEG_TO_RAD,
    longitude=-(119 + 24.0 / 60 + 27.5657 / 3600) * DEG_TO_RAD,
    xarm_azimuth=125.9994 * DEG_TO_RAD,
    yarm_azimuth=215.9994 * DEG_TO_RAD,
    xarm_tilt=-6.195e-4,
    yarm_tilt=1.25e-5,
    elevation=142.554,
    modes="pc",
)

L1 = GroundBased2G(
    "L1",
    latitude=(30 + 33.0 / 60 + 46.4196 / 3600) * DEG_TO_RAD,
    longitude=-(90 + 46.0 / 60 + 27.2654 / 3600) * DEG_TO_RAD,
    xarm_azimuth=197.7165 * DEG_TO_RAD,
    yarm_azimuth=287.7165 * DEG_TO_RAD,
    xarm_tilt=-3.121e-4,
    yarm_tilt=-6.107e-4,
    elevation=-6.574,
    modes="pc",
)

V1 = GroundBased2G(
    "V1",
    latitude=(43 + 37.0 / 60 + 53.0921 / 3600) * DEG_TO_RAD,
    longitude=(10 + 30.0 / 60 + 16.1878 / 3600) * DEG_TO_RAD,
    xarm_azimuth=70.5674 * DEG_TO_RAD,
    yarm_azimuth=160.5674 * DEG_TO_RAD,
    xarm_tilt=0,
    yarm_tilt=0,
    elevation=51.884,
    modes="pc",
)

detector_preset = {
    "H1": H1,
    "L1": L1,
    "V1": V1,
}<|MERGE_RESOLUTION|>--- conflicted
+++ resolved
@@ -5,10 +5,6 @@
 from jaxtyping import Array, Float, Complex, PRNGKeyArray, jaxtyped, Bool
 from numpy import loadtxt
 import requests
-<<<<<<< HEAD
-=======
-from jaxtyping import Array, Float, Complex, jaxtyped
->>>>>>> b745e043
 from beartype import beartype as typechecker
 from typing import Optional
 
@@ -140,14 +136,12 @@
         data, freqs_1 = self.data.frequency_slice(*self.frequency_bounds)
         psd, freqs_2 = self.psd.frequency_slice(*self.frequency_bounds)
 
-<<<<<<< HEAD
-        assert all(
-            freqs_1 == freqs_2
-        ), f"The {self.name} data and PSD must have same frequencies"
-
-        self.sliced_frequencies = freqs_1
-        self.sliced_fd_data = data
-        self.sliced_psd = psd
+        assert all(freqs_1 == freqs_2), \
+                f"The {self.name} data and PSD must have same frequencies"
+
+        self._sliced_frequencies = freqs_1
+        self._fd_data_slice = data
+        self._psd_slice = psd
 
     def clear_data_and_psd(self) -> None:
         """Clear the data and PSD of the detector."""
@@ -156,19 +150,11 @@
         self.frequency_bounds = (0.0, float("inf"))
         for attrname in [
             "sliced_frequencies",
-            "frequency_mask",
             "sliced_fd_data",
             "sliced_psd",
         ]:
             if hasattr(self, attrname):
                 delattr(self, attrname)
-=======
-        assert all(freqs_1 == freqs_2), \
-                f"The {self.name} data and PSD must have same frequencies"
-
-        self._sliced_frequencies = freqs_1
-        self._fd_data_slice = data
-        self._psd_slice = psd
 
     @property
     def sliced_frequencies(self) -> Float[Array, " n_freq"]:
@@ -196,7 +182,6 @@
             Float[Array, " n_sample"]: Sliced power spectral density.
         """
         return self._psd_slice
->>>>>>> b745e043
 
 
 class GroundBased2G(Detector):
