--- conflicted
+++ resolved
@@ -15,14 +15,9 @@
     DEG_TO_RAD,
 )
 from jimgw.single_event.wave import Polarization
-<<<<<<< HEAD
-from jimgw.gps_times import greenwich_mean_sidereal_time as compute_gmst
-
-DEG_TO_RAD = jnp.pi / 180
-=======
 from jimgw.single_event.data import Data, PowerSpectrum
 from jimgw.single_event.utils import inner_product, complex_inner_product
->>>>>>> a7d0d418
+from jimgw.gps_times import greenwich_mean_sidereal_time as compute_gmst
 
 # TODO: Need to expand this list. Currently it is only O3.
 asd_file_dict = {
