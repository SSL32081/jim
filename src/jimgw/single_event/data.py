__include__ = ["Data", "PowerSpectrum"]

from abc import ABC

import jax
import jax.numpy as jnp
import numpy as np
from gwpy.timeseries import TimeSeries
from jaxtyping import Array, Float, Complex, PRNGKeyArray
from typing import Optional
from scipy.signal import welch
from scipy.signal.windows import tukey
from scipy.interpolate import interp1d
import logging

# TODO: Need to expand this list. Currently it is only O3.
asd_file_dict = {
    "H1": "https://dcc.ligo.org/public/0169/P2000251/001/O3-H1-C01_CLEAN_SUB60HZ-1251752040.0_sensitivity_strain_asd.txt",  # noqa: E501
    "L1": "https://dcc.ligo.org/public/0169/P2000251/001/O3-L1-C01_CLEAN_SUB60HZ-1240573680.0_sensitivity_strain_asd.txt",  # noqa: E501
    "V1": "https://dcc.ligo.org/public/0169/P2000251/001/O3-V1_sensitivity_strain_asd.txt",  # noqa: E501
}


class Data(ABC):
    """Base class for all data.

    The time domain data are considered the primary entity; the Fourier domain
    data are derived from an FFT after applying a window. The structure is set up
    so that td and fd are always Fourier conjugates of each other: the one-sided
    Fourier series is complete up to the Nyquist frequency.

    Attributes:
        name: Name of the data instance.
        td: Time domain data array.
        fd: Frequency domain data array.
        epoch: Time epoch of the data.
        delta_t: Time step between samples.
        window: Window function applied to data.
    """

    name: str

    td: Float[Array, " n_time"]
    fd: Complex[Array, " n_time // 2 + 1"]

    epoch: float
    delta_t: float

    window: Float[Array, " n_time"]

    def __len__(self) -> int:
        """Returns the length of the time-domain data.

        Returns:
            int: Length of time domain data array.
        """
        return len(self.td)

    def __iter__(self):
        """Iterator over the time-domain data.

        Returns:
            iterator: Iterator over time domain data.
        """
        return iter(self.td)

    @property
    def n_time(self) -> int:
        """Gets number of time samples.

        Returns:
            int: Number of time domain samples.
        """
        return len(self.td)

    @property
    def n_freq(self) -> int:
        """Gets number of frequency samples.

        Returns:
            int: Number of frequency domain samples.
        """
        return self.n_time // 2 + 1

    @property
    def empty(self) -> bool:
        """Checks if the data is empty.

        Returns:
            bool: True if data is empty, False otherwise.
        """
        return self.n_time == 0

    @property
    def duration(self) -> float:
        """Gets duration of the data in seconds.

        Returns:
            float: Duration in seconds.
        """
        return self.n_time * self.delta_t

    @property
    def sampling_frequency(self) -> float:
        """Gets sampling frequency of the data.

        Returns:
            float: Sampling frequency in Hz.
        """
        return 1 / self.delta_t

    @property
    def times(self) -> Float[Array, " n_time"]:
        """Gets time points of the data.

        Returns:
            Array: Array of time points in seconds.
        """
        return jnp.arange(self.n_time) * self.delta_t + self.epoch

    @property
    def frequencies(self) -> Float[Array, " n_time // 2 + 1"]:
        """Gets frequencies of the data.

        Returns:
            Array: Array of frequencies in Hz.
        """
        return jnp.fft.rfftfreq(self.n_time, self.delta_t)

    @property
    def has_fd(self) -> bool:
        """Checks if Fourier domain data exists.

        Returns:
            bool: True if Fourier domain data exists, False otherwise.
        """
        return bool(jnp.any(self.fd))

    def __init__(
        self,
        td: Float[Array, " n_time"] = jnp.array([]),
        delta_t: float = 0.0,
        epoch: float = 0.0,
        name: str = "",
        window: Optional[Float[Array, " n_time"]] = None,
    ) -> None:
        """Initialize the data class.

        Args:
            td: Time domain data array.
            delta_t: Time step of the data in seconds.
            epoch: Epoch of the data in seconds (default: 0).
            name: Name of the data (default: '').
            window: Window function to apply to the data before FFT (default: None).
        """
        self.name = name or ""
        self.td = td
        self.fd = jnp.zeros(self.n_freq)
        self.delta_t = delta_t
        self.epoch = epoch
        if window is None:
            self.set_tukey_window()
        else:
            self.window = window

    def __repr__(self):
        return (
            f"{self.__class__.__name__}(name='{self.name}', "
            + f"delta_t={self.delta_t}, epoch={self.epoch})"
        )

    def __bool__(self) -> bool:
        """Check if the data is empty."""
        return len(self.td) > 0

    def set_tukey_window(self, alpha: float = 0.2) -> None:
        """Create a Tukey window on the data; the window is stored in the
        window attribute and only applied when FFTing the data.

        Args:
            alpha: Shape parameter of the Tukey window (default: 0.2); this is
                the fraction of the segment that is tapered on each side.
        """
        logging.info(f"Setting Tukey window to {self.name} data")
        self.window = jnp.array(tukey(self.n_time, alpha))

    def fft(self, window: Optional[Float[Array, " n_time"]] = None) -> None:
        """Compute the Fourier transform of the data and store it
        in the fd attribute.

        Args:
            window: Window function to apply to the data before FFT (default: None).
        """
        if self.n_time > 0:
            assert self.delta_t > 0, "Delta t must be positive"
        if self.has_fd and (window is None or window == self.window):
            # Perhaps one needs to also check self.td and self.delta_t are the same.
            logging.debug(f"{self.name} has FD data, skipping FFT.")
            return self.fd
        if window is None:
            window = self.window

        logging.info(f"Computing FFT of {self.name} data")
        self.fd = jnp.fft.rfft(self.td * window) * self.delta_t
        self.window = window

    def frequency_slice(
        self, f_min: float, f_max: float, auto_fft: bool = True
    ) -> tuple[Float[Array, " n_sample"], Float[Array, " n_sample"]]:
        """Slice the data in the frequency domain.
        This is the main function which interacts with the likelihood.

        Args:
            f_min: Minimum frequency of the slice in Hz.
            f_max: Maximum frequency of the slice in Hz.
            auto_fft: Whether to automatically compute FFT if not already done.

        Returns:
            tuple: Sliced data in the frequency domain and corresponding frequencies.
        """
        if auto_fft:
            self.fft()
<<<<<<< HEAD
=======

>>>>>>> 98c2834d
        mask = (self.frequencies >= f_min) * (self.frequencies <= f_max)
        return self.fd[mask], self.frequencies[mask]

    def to_psd(self, **kws) -> "PowerSpectrum":
        """Compute a Welch estimate of the power spectral density of the data.

        Args:
            **kws: Keyword arguments for `scipy.signal.welch`.

        Returns:
            PowerSpectrum: Power spectral density of the data.
        """
        if not self.has_fd:
            self.fft()
        freq, psd = welch(self.td, fs=self.sampling_frequency, **kws)
        return PowerSpectrum(psd, freq, self.name)

    @classmethod
    def from_gwosc(
        cls,
        ifo: str,
        gps_start_time: Float,
        gps_end_time: Float,
        cache: bool = True,
        **kws,
    ) -> "Data":
        """Pull data from GWOSC.

        Args:
            ifo: Interferometer name.
            gps_start_time: GPS start time of the data.
            gps_end_time: GPS end time of the data.
            cache: Whether to cache the data (default: True).
            **kws: Keyword arguments for `gwpy.timeseries.TimeSeries.fetch_open_data`.

        Returns:
            Data: Data object with the fetched time domain data.
        """
        duration = gps_end_time - gps_start_time
        logging.info(
            f"Fetching {duration} s of {ifo} data from GWOSC "
            f"[{gps_start_time}, {gps_end_time}]"
        )

        data_td = TimeSeries.fetch_open_data(
            ifo, gps_start_time, gps_end_time, cache=cache, **kws
        )
        return cls(data_td.value, data_td.dt.value, data_td.epoch.value, ifo)  # type: ignore # noqa: E501

    @classmethod
    def from_fd(
        cls,
        fd: Float[Array, " n_freq"],
        frequencies: Float[Array, " n_freq"],
        epoch: float = 0.0,
        name: str = "",
    ) -> "Data":
        """Create a Data object starting from (potentially incomplete)
        Fourier domain data.

        Args:
            fd: Fourier domain data array.
            frequencies: Frequencies of the data in Hz.
            epoch: Epoch of the data in seconds (default: 0).
            name: Name of the data (default: '').

        Returns:
            Data: Data object with the Fourier and time domain data.
        """
        assert len(fd) == len(
            frequencies
        ), "Frequency and data arrays must have the same length"
        # form full frequency array
        delta_f = frequencies[1] - frequencies[0]
        fnyq = frequencies[-1]
        # complete frequencies to adjacent multiple of 2
        # (sometimes this is needed because frequency arrays do not include
        # the Nyquist frequency)
        if (fnyq + delta_f) % 2 == 0:
            fnyq = fnyq + delta_f
        f = jnp.arange(0, fnyq + delta_f, delta_f)
        # form full data array
        data_fd_full = jnp.where(
            (frequencies[-1] >= f) & (f >= frequencies[0]), fd, 0.0+0.0j
        )
        # IFFT into time domain
        delta_t = 1 / (2 * fnyq)
        data_td_full = jnp.fft.irfft(data_fd_full) / delta_t
        # check frequencies
        assert jnp.allclose(
            f, jnp.fft.rfftfreq(len(data_td_full), delta_t)
        ), "Generated frequencies do not match the input frequencies"
        # create jd.Data object
        data = cls(data_td_full, delta_t, epoch=epoch, name=name)
        data.fd = data_fd_full

        d_new, f_new = data.frequency_slice(frequencies[0], frequencies[-1])
        assert all(jnp.equal(d_new, fd)), "Data do not match after slicing"
        assert all(
            jnp.equal(f_new, frequencies)
        ), "Frequencies do not match after slicing"
        return data


class PowerSpectrum(ABC):
    """Class representing a power spectral density.

    Attributes:
        name: Name of the power spectrum.
        values: Array of PSD values.
        frequencies: Array of frequencies corresponding to PSD values.
    """

    name: str
    values: Float[Array, " n_freq"]
    frequencies: Float[Array, " n_freq"]

    @property
    def n_freq(self) -> int:
        """Gets number of frequency samples.

        Returns:
            int: Number of frequency samples.
        """
        return len(self.values)

    @property
    def empty(self) -> bool:
        """Checks if the data is empty.

        Returns:
            bool: True if data is empty, False otherwise.
        """
        return self.n_freq == 0

    @property
    def delta_f(self) -> Float:
        """Gets frequency resolution.

        Returns:
            float: Frequency resolution in Hz.
        """
        return self.frequencies[1] - self.frequencies[0]

    @property
    def delta_t(self) -> Float:
        """Gets time resolution.

        Returns:
            float: Time resolution in seconds.
        """
        return 1 / self.sampling_frequency

    @property
    def duration(self) -> Float:
        """Gets duration of the data.

        Returns:
            float: Duration in seconds.
        """
        return 1 / self.delta_f

    @property
    def sampling_frequency(self) -> Float:
        """Gets sampling frequency.

        Returns:
            float: Sampling frequency in Hz.
        """
        return self.frequencies[-1] * 2

    def __init__(
        self,
        values: Float[Array, " n_freq"] = jnp.array([]),
        frequencies: Float[Array, " n_freq"] = jnp.array([]),
        name: Optional[str] = None,
    ) -> None:
        """Initialize PowerSpectrum.

        Args:
            values: Array of PSD values. Defaults to empty array.
            frequencies: Array of frequencies in Hz. Defaults to empty array.
            name: Name of the power spectrum. Defaults to None.
        """
        # NOTE: Are we sure the values and frequencies start from 0?
        self.values = values
        self.frequencies = frequencies
        assert len(self.values) == len(
            self.frequencies
        ), "Values and frequencies must have the same length"
        self.name = name or ""

    def __repr__(self) -> str:
        return (
            f"{self.__class__.__name__}(name='{self.name}', "
            + f"frequencies={self.frequencies})"
        )

    def __bool__(self) -> bool:
        """Check if the power spectrum is empty.

        Returns:
            bool: True if power spectrum contains data, False otherwise.
        """
        return len(self.values) > 0

    def frequency_slice(
        self, f_min: float, f_max: float
    ) -> tuple[Float[Array, " n_sample"], Float[Array, " n_sample"]]:
        """Slice the power spectrum to a frequency range.

        Args:
            f_min: Minimum frequency of the slice in Hz.
            f_max: Maximum frequency of the slice in Hz.

        Returns:
            tuple: Contains:
                - values: Sliced PSD values
                - frequencies: Frequencies corresponding to sliced values
        """
        mask = (self.frequencies >= f_min) & (self.frequencies <= f_max)
        return self.values[mask], self.frequencies[mask]

    def interpolate(
        self, frequencies: Float[Array, " n_sample"], kind: str = "linear", **kws
    ) -> "PowerSpectrum":
        """Interpolate the power spectrum to new frequencies.

        Args:
            f: Frequencies to interpolate to.
            kind: Interpolation method. Defaults to 'linear'.
            **kws: Additional keyword arguments for scipy.interpolate.interp1d.

        Returns:
            PowerSpectrum: New power spectrum with interpolated values.
        """
        interp = interp1d(
            self.frequencies,
            self.values,
            kind=kind,
            fill_value=(self.values[0], self.values[-1]),
            # fill_value=jnp.inf,
            bounds_error=False,
            **kws,
        )
        return PowerSpectrum(interp(frequencies), frequencies, self.name)

    def simulate_data(
        self,
        key: PRNGKeyArray,
    ) -> Complex[Array, " n_sample"]:
        """Simulate noise data based on the power spectrum.

        Args:
            key: JAX PRNG key for random number generation.

        Returns:
            Complex frequency series of simulated noise data.
        """
        var = self.values / (4 * self.delta_f)
        noise_real, noise_imag = \
            jax.random.normal(key, shape=(2, *var.shape)) * jnp.sqrt(var)
        return noise_real + 1j * noise_imag<|MERGE_RESOLUTION|>--- conflicted
+++ resolved
@@ -220,10 +220,7 @@
         """
         if auto_fft:
             self.fft()
-<<<<<<< HEAD
-=======
-
->>>>>>> 98c2834d
+
         mask = (self.frequencies >= f_min) * (self.frequencies <= f_max)
         return self.fd[mask], self.frequencies[mask]
 
