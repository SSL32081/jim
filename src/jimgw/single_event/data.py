__include__ = ["Data", "PowerSpectrum"]

from abc import ABC
import logging

import jax
import jax.numpy as np
from jaxtyping import Array, Float, Complex, PRNGKeyArray

from gwpy.timeseries import TimeSeries
from typing import Optional
from scipy.signal import welch
from scipy.signal.windows import tukey
from scipy.interpolate import interp1d


DEG_TO_RAD = np.pi / 180

# TODO: Need to expand this list. Currently it is only O3.
asd_file_dict = {
    "H1": "https://dcc.ligo.org/public/0169/P2000251/001/O3-H1-C01_CLEAN_SUB60HZ-1251752040.0_sensitivity_strain_asd.txt",  # noqa: E501
    "L1": "https://dcc.ligo.org/public/0169/P2000251/001/O3-L1-C01_CLEAN_SUB60HZ-1240573680.0_sensitivity_strain_asd.txt",  # noqa: E501
    "V1": "https://dcc.ligo.org/public/0169/P2000251/001/O3-V1_sensitivity_strain_asd.txt",  # noqa: E501
}


class Data(ABC):
    """Base class for all data.

    The time domain data are considered the primary entity; the Fourier domain
    data are derived from an FFT after applying a window. The structure is set up
    so that td and fd are always Fourier conjugates of each other: the one-sided
    Fourier series is complete up to the Nyquist frequency.

    Attributes:
        name: Name of the data instance.
        td: Time domain data array.
        fd: Frequency domain data array.
        epoch: Time epoch of the data.
        delta_t: Time step between samples.
        window: Window function applied to data.
    """

    name: str

    td: Float[Array, " n_time"]
    fd: Complex[Array, " n_time // 2 + 1"]

    epoch: Float
    delta_t: Float

    window: Float[Array, " n_time"]

    def __len__(self) -> int:
        """Returns the length of the time-domain data.

        Returns:
            int: Length of time domain data array.
        """
        return len(self.td)

    def __iter__(self):
        """Iterator over the time-domain data.

        Returns:
            iterator: Iterator over time domain data.
        """
        return iter(self.td)

    @property
    def n_time(self) -> int:
        """Gets number of time samples.

        Returns:
            int: Number of time domain samples.
        """
        return len(self.td)

    @property
    def n_freq(self) -> int:
        """Gets number of frequency samples.

        Returns:
            int: Number of frequency domain samples.
        """
        return self.n_time // 2 + 1

    @property
    def empty(self) -> bool:
        """Checks if the data is empty.

        Returns:
            bool: True if data is empty, False otherwise.
        """
        return self.n_time == 0

    @property
    def duration(self) -> float:
        """Gets duration of the data in seconds.

        Returns:
            float: Duration in seconds.
        """
        return self.n_time * self.delta_t

    @property
    def sampling_frequency(self) -> float:
        """Gets sampling frequency of the data.

        Returns:
            float: Sampling frequency in Hz.
        """
        return 1 / self.delta_t

    @property
    def times(self) -> Float[Array, " n_time"]:
        """Gets time points of the data.

        Returns:
            Array: Array of time points in seconds.
        """
        return np.arange(self.n_time) * self.delta_t + self.epoch

    @property
    def frequencies(self) -> Float[Array, " n_time // 2 + 1"]:
        """Gets frequencies of the data.

        Returns:
            Array: Array of frequencies in Hz.
        """
        return np.fft.rfftfreq(self.n_time, self.delta_t)

    @property
    def has_fd(self) -> bool:
        """Checks if Fourier domain data exists.

        Returns:
            bool: True if Fourier domain data exists, False otherwise.
        """
        return bool(np.any(self.fd))

    def __init__(
        self,
        td: Float[Array, " n_time"] = np.array([]),
        delta_t: Float = 0.0,
        epoch: Float = 0.0,
        name: str = "",
        window: Optional[Float[Array, " n_time"]] = None,
    ) -> None:
        """Initialize the data class.

        Args:
            td: Time domain data array.
            delta_t: Time step of the data in seconds.
            epoch: Epoch of the data in seconds (default: 0).
            name: Name of the data (default: '').
            window: Window function to apply to the data before FFT (default: None).
        """
        self.name = name or ""
        self.td = td
        self.fd = np.zeros(self.n_freq, dtype="complex128")
        self.delta_t = delta_t
        self.epoch = epoch
        if window is None:
            self.set_tukey_window()
        else:
            self.window = window

    def __repr__(self):
        return (
            f"{self.__class__.__name__}(name='{self.name}', "
            + f"delta_t={self.delta_t}, epoch={self.epoch})"
        )

    def __bool__(self) -> bool:
        """Check if the data is empty."""
        return len(self.td) > 0

    def set_tukey_window(self, alpha: float = 0.2) -> None:
        """Create a Tukey window on the data; the window is stored in the
        window attribute and only applied when FFTing the data.

        Args:
            alpha: Shape parameter of the Tukey window (default: 0.2); this is
                the fraction of the segment that is tapered on each side.
        """
        logging.info(f"Setting Tukey window to {self.name} data")
        self.window = np.array(tukey(self.n_time, alpha))

    def fft(
        self, window: Optional[Float[Array, " n_time"]] = None
    ) -> Complex[Array, " n_freq"]:
        """Compute the Fourier transform of the data and store it
        in the fd attribute.

        Args:
            window: Window function to apply to the data before FFT (default: None).
        """
        if self.n_time > 0:
            assert self.delta_t > 0, "Delta t must be positive"
        if self.has_fd and (window is None or window == self.window):
            # Perhaps one needs to also check self.td and self.delta_t are the same.
            logging.debug(f"{self.name} has FD data, skipping FFT.")
            return self.fd
        if window is None:
            window = self.window

        logging.info(f"Computing FFT of {self.name} data")
        self.fd = np.fft.rfft(self.td * window) * self.delta_t
        self.window = window
        return self.fd

    def frequency_slice(
        self, f_min: Float, f_max: Float, auto_fft: bool = True
    ) -> tuple[Complex[Array, " n_sample"], Float[Array, " n_sample"]]:
        """Slice the data in the frequency domain.
        This is the main function which interacts with the likelihood.

        Args:
            f_min: Minimum frequency of the slice in Hz.
            f_max: Maximum frequency of the slice in Hz.
            auto_fft: Whether to automatically compute FFT if not already done.

        Returns:
            tuple: Sliced data in the frequency domain and corresponding frequencies.
        """
        if auto_fft:
            self.fft()

        mask = (self.frequencies >= f_min) * (self.frequencies <= f_max)
        return self.fd[mask], self.frequencies[mask]

    def to_psd(self, **kws) -> "PowerSpectrum":
        """Compute a Welch estimate of the power spectral density of the data.

        Args:
            **kws: Keyword arguments for `scipy.signal.welch`.

        Returns:
            PowerSpectrum: Power spectral density of the data.
        """
        if not self.has_fd:
            self.fft()
        freq, psd = welch(self.td, fs=self.sampling_frequency, **kws)
        return PowerSpectrum(psd, freq, self.name)

    @classmethod
    def from_gwosc(
        cls,
        ifo: str,
        gps_start_time: Float,
        gps_end_time: Float,
        cache: bool = True,
        **kws,
    ) -> "Data":
        """Pull data from GWOSC.

        Args:
            ifo: Interferometer name.
            gps_start_time: GPS start time of the data.
            gps_end_time: GPS end time of the data.
            cache: Whether to cache the data (default: True).
            **kws: Keyword arguments for `gwpy.timeseries.TimeSeries.fetch_open_data`.

        Returns:
            Data: Data object with the fetched time domain data.
        """
        duration = gps_end_time - gps_start_time
        logging.info(
            f"Fetching {duration} s of {ifo} data from GWOSC "
            f"[{gps_start_time}, {gps_end_time}]"
        )

        data_td = TimeSeries.fetch_open_data(
            ifo, gps_start_time, gps_end_time, cache=cache, **kws
        )
        return cls(data_td.value, data_td.dt.value, data_td.epoch.value, ifo)  # type: ignore # noqa: E501

    @classmethod
    def from_fd(
        cls,
        fd: Complex[Array, " n_freq"],
        frequencies: Float[Array, " n_freq"],
        epoch: float = 0.0,
        name: str = "",
    ) -> "Data":
        """Create a Data object starting from (potentially incomplete)
        Fourier domain data.

        Args:
            fd: Fourier domain data array.
            frequencies: Frequencies of the data in Hz.
            epoch: Epoch of the data in seconds (default: 0).
            name: Name of the data (default: '').

        Returns:
            Data: Data object with the Fourier and time domain data.
        """
        assert len(fd) == len(
            frequencies
        ), "Frequency and data arrays must have the same length"
        # form full frequency array
        delta_f = frequencies[1] - frequencies[0]
        fnyq = frequencies[-1]
        # complete frequencies to adjacent multiple of 2
        # (sometimes this is needed because frequency arrays do not include
        # the Nyquist frequency)
        if (fnyq + delta_f) % 2 == 0:
            fnyq = fnyq + delta_f
        f = np.arange(0, fnyq + delta_f, delta_f)
<<<<<<< HEAD
        # form full data array
        data_fd_full = np.where(
            (frequencies[-1] >= f) & (f >= frequencies[0]), fd, 0.0 + 0.0j
=======
        # Form full data array
        data_fd_full = np.where(
            (frequencies[0] <= f) & (f <= frequencies[-1]), fd, 0.0 + 0.0j
>>>>>>> 2343170e
        )
        # IFFT into time domain
        delta_t = 1 / (2 * fnyq)
        data_td_full = np.fft.irfft(data_fd_full) / delta_t
        # check frequencies
        assert np.allclose(
            f, np.fft.rfftfreq(len(data_td_full), delta_t)
        ), "Generated frequencies do not match the input frequencies"
        # create jd.Data object
        data = cls(data_td_full, delta_t, epoch=epoch, name=name)
        data.fd = data_fd_full

        d_new, f_new = data.frequency_slice(frequencies[0], frequencies[-1])
        assert all(np.equal(d_new, fd)), "Data do not match after slicing"
        assert all(
            np.equal(f_new, frequencies)
        ), "Frequencies do not match after slicing"
        return data


class PowerSpectrum(ABC):
    """Class representing a power spectral density.

    Attributes:
        name: Name of the power spectrum.
        values: Array of PSD values.
        frequencies: Array of frequencies corresponding to PSD values.
    """

    name: str
    values: Float[Array, " n_freq"]
    frequencies: Float[Array, " n_freq"]

    @property
    def n_freq(self) -> int:
        """Gets number of frequency samples.

        Returns:
            int: Number of frequency samples.
        """
        return len(self.values)

    @property
    def empty(self) -> bool:
        """Checks if the data is empty.

        Returns:
            bool: True if data is empty, False otherwise.
        """
        return self.n_freq == 0

    @property
    def delta_f(self) -> Float:
        """Gets frequency resolution.

        Returns:
            float: Frequency resolution in Hz.
        """
        return self.frequencies[1] - self.frequencies[0]

    @property
    def delta_t(self) -> Float:
        """Gets time resolution.

        Returns:
            float: Time resolution in seconds.
        """
        return 1 / self.sampling_frequency

    @property
    def duration(self) -> Float:
        """Gets duration of the data.

        Returns:
            float: Duration in seconds.
        """
        return 1 / self.delta_f

    @property
    def sampling_frequency(self) -> Float:
        """Gets sampling frequency.

        Returns:
            float: Sampling frequency in Hz.
        """
        return self.frequencies[-1] * 2

    def __init__(
        self,
        values: Float[Array, " n_freq"] = np.array([]),
        frequencies: Float[Array, " n_freq"] = np.array([]),
        name: Optional[str] = None,
    ) -> None:
        """Initialize PowerSpectrum.

        Args:
            values: Array of PSD values. Defaults to empty array.
            frequencies: Array of frequencies in Hz. Defaults to empty array.
            name: Name of the power spectrum. Defaults to None.
        """
        # NOTE: Are we sure the values and frequencies start from 0?
        self.values = values
        self.frequencies = frequencies
        assert len(self.values) == len(
            self.frequencies
        ), "Values and frequencies must have the same length"
        self.name = name or ""

    def __repr__(self) -> str:
        return (
            f"{self.__class__.__name__}(name='{self.name}', "
            + f"frequencies={self.frequencies})"
        )

    def __bool__(self) -> bool:
        """Check if the power spectrum is empty.

        Returns:
            bool: True if power spectrum contains data, False otherwise.
        """
        return len(self.values) > 0

    def frequency_slice(
        self, f_min: float, f_max: float
    ) -> tuple[Float[Array, " n_sample"], Float[Array, " n_sample"]]:
        """Slice the power spectrum to a frequency range.

        Args:
            f_min: Minimum frequency of the slice in Hz.
            f_max: Maximum frequency of the slice in Hz.

        Returns:
            tuple: Contains:
                - values: Sliced PSD values
                - frequencies: Frequencies corresponding to sliced values
        """
        mask = (self.frequencies >= f_min) & (self.frequencies <= f_max)
        return self.values[mask], self.frequencies[mask]

    def interpolate(
        self, frequencies: Float[Array, " n_sample"], kind: str = "linear", **kws
    ) -> "PowerSpectrum":
        """Interpolate the power spectrum to new frequencies.

        Args:
            f: Frequencies to interpolate to.
            kind: Interpolation method. Defaults to 'linear'.
            **kws: Additional keyword arguments for scipy.interpolate.interp1d.

        Returns:
            PowerSpectrum: New power spectrum with interpolated values.
        """
        interp = interp1d(
            self.frequencies,
            self.values,
            kind=kind,
            fill_value=(self.values[0], self.values[-1]),  # type: ignore
            bounds_error=False,
            **kws,
        )
        return PowerSpectrum(interp(frequencies), frequencies, self.name)

    def simulate_data(
        self,
        key: PRNGKeyArray,
    ) -> Complex[Array, " n_sample"]:
        """Simulate noise data based on the power spectrum.

        Args:
            key: JAX PRNG key for random number generation.

        Returns:
            Complex frequency series of simulated noise data.
        """
        var = self.values / (4 * self.delta_f)
        noise_real, noise_imag = jax.random.normal(
            key, shape=(2, *var.shape)
        ) * np.sqrt(var)
        return noise_real + 1j * noise_imag<|MERGE_RESOLUTION|>--- conflicted
+++ resolved
@@ -308,15 +308,9 @@
         if (fnyq + delta_f) % 2 == 0:
             fnyq = fnyq + delta_f
         f = np.arange(0, fnyq + delta_f, delta_f)
-<<<<<<< HEAD
-        # form full data array
-        data_fd_full = np.where(
-            (frequencies[-1] >= f) & (f >= frequencies[0]), fd, 0.0 + 0.0j
-=======
         # Form full data array
         data_fd_full = np.where(
             (frequencies[0] <= f) & (f <= frequencies[-1]), fd, 0.0 + 0.0j
->>>>>>> 2343170e
         )
         # IFFT into time domain
         delta_t = 1 / (2 * fnyq)
