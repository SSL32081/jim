--- conflicted
+++ resolved
@@ -223,13 +223,8 @@
         """
         if auto_fft:
             self.fft()
-<<<<<<< HEAD
+
         mask = (self.frequencies >= f_min) * (self.frequencies <= f_max)
-
-=======
-
-        mask = (self.frequencies >= f_min) * (self.frequencies <= f_max)
->>>>>>> c2e7889f
         return self.fd[mask], self.frequencies[mask]
 
     def to_psd(self, **kws) -> "PowerSpectrum":
