--- conflicted
+++ resolved
@@ -61,16 +61,10 @@
         assert np.all(_frequencies, axis=0), "The frequency arrays are not all the same."
         self.detectors = detectors
         self.frequencies = _frequencies[0]
+        self.duration = self.detectors[0].data.duration
         self.waveform = waveform
-<<<<<<< HEAD
+        self.trigger_time = trigger_time
         self.gmst = jim_gmst(trigger_time)
-=======
-        self.gmst = (
-            Time(trigger_time, format="gps").sidereal_time("apparent", "greenwich").rad
-        )
->>>>>>> 2b4c3012
-        self.trigger_time = trigger_time
-        self.duration = self.detectors[0].data.duration
         self.kwargs = kwargs
         if "marginalization" in self.kwargs:
             marginalization = self.kwargs["marginalization"]
@@ -124,12 +118,7 @@
     def evaluate(self, params: dict[str, Float], data: dict) -> Float:
         # TODO: Test whether we need to pass data in or with class changes is fine.
         """Evaluate the likelihood for a given set of parameters."""
-<<<<<<< HEAD
-        frequencies = self.frequencies
         params["gmst"] = self.gmst + params["t_c"] / HR_TO_SEC * HR_TO_RAD
-=======
-        params["gmst"] = self.gmst
->>>>>>> 2b4c3012
         # adjust the params due to different marginalzation scheme
         params = self.param_func(params)
         # adjust the params due to fixing parameters
