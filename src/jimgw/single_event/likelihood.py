--- conflicted
+++ resolved
@@ -13,18 +13,11 @@
 from jimgw.prior import Prior
 from jimgw.base import LikelihoodBase
 from jimgw.transforms import BijectiveTransform, NtoMTransform
+from jimgw.gps_times import greenwich_mean_sidereal_time as jim_gmst
 from jimgw.single_event.detector import Detector
 from jimgw.single_event.waveform import Waveform
-<<<<<<< HEAD
-from jimgw.transforms import BijectiveTransform, NtoMTransform
-from jimgw.gps_times import greenwich_mean_sidereal_time as jim_gmst
-=======
 from jimgw.single_event.utils import inner_product, complex_inner_product
->>>>>>> 71ebde91
 import logging
-
-HR_TO_RAD = 2 * np.pi / 24
-HR_TO_SEC = 3600
 
 
 class SingleEventLikelihood(LikelihoodBase):
@@ -69,10 +62,6 @@
         self.frequencies = _frequencies[0]
         self.duration = self.detectors[0].data.duration
         self.waveform = waveform
-<<<<<<< HEAD
-=======
-        self.gmst = Time(trigger_time, format="gps").sidereal_time("apparent", "greenwich").rad
->>>>>>> 71ebde91
         self.trigger_time = trigger_time
         self.gmst = jim_gmst(trigger_time)
         self.kwargs = kwargs
