import jax
import jax.numpy as jnp
import numpy as np
import numpy.typing as npt
from astropy.time import Time
from flowMC.strategy.optimization import AdamOptimization
from jax.scipy.special import logsumexp
from jaxtyping import Array, Float
from typing import Optional
from scipy.interpolate import interp1d

from jimgw.base import LikelihoodBase
from jimgw.prior import Prior
from jimgw.single_event.detector import Detector
from jimgw.utils import log_i0
from jimgw.single_event.waveform import Waveform
from jimgw.transforms import BijectiveTransform, NtoMTransform
import logging

HR_TO_RAD = 2 * np.pi / 24
HR_TO_SEC = 3600


class SingleEventLikelihood(LikelihoodBase):
    detectors: list[Detector]
    waveform: Waveform

    def __init__(self, detectors: list[Detector], waveform: Waveform) -> None:
        self.detectors = detectors
        self.waveform = waveform


class ZeroLikelihood(LikelihoodBase):

    def __init__(self):
        pass

    def evaluate(self, params: dict[str, Float], data: dict) -> Float:
        return 0.0


class TransientLikelihoodFD(SingleEventLikelihood):
    def __init__(
        self,
        detectors: list[Detector],
        waveform: Waveform,
        f_min: Float = 0,
        f_max: Float = float("inf"),
        trigger_time: Float = 0,
        **kwargs,
    ) -> None:
        # NOTE: having 'kwargs' here makes it very difficult to diagnose
        # errors and keep track of what's going on, would be better to list
        # explicitly what the arguments are accepted

        # Set the frequency bounds for the detectors
        _frequencies = []
        for detector in detectors:
            detector.set_frequency_bounds(f_min, f_max)
            _frequencies.append(detector.sliced_frequencies)
        assert np.all(_frequencies, axis=0).all(), "The frequency arrays are not all the same."
        self.detectors = detectors
        self.frequencies = _frequencies[0]
        self.waveform = waveform
        self.gmst = (
<<<<<<< HEAD
            Time(trigger_time, format="gps").sidereal_time("mean",
                                                           "greenwich").rad
=======
            Time(trigger_time, format="gps").sidereal_time("apparent", "greenwich").rad
>>>>>>> f41c4fa9
        )
        self.trigger_time = trigger_time
        self.duration = self.detectors[0].data.duration
        self.kwargs = kwargs
        if "marginalization" in self.kwargs:
            marginalization = self.kwargs["marginalization"]
            assert marginalization in [
                "phase",
                "phase-time",
                "time",
            ], "Only support time, phase and phase+time marginalzation"
            self.marginalization = marginalization
            if self.marginalization == "phase-time":
                self.param_func = lambda x: {**x, "phase_c": 0.0, "t_c": 0.0}
                self.likelihood_function = phase_time_marginalized_likelihood
                logging.info("Marginalizing over phase and time")
            elif self.marginalization == "time":
                self.param_func = lambda x: {**x, "t_c": 0.0}
                self.likelihood_function = time_marginalized_likelihood
                logging.info("Marginalizing over time")
            elif self.marginalization == "phase":
                self.param_func = lambda x: {**x, "phase_c": 0.0}
                self.likelihood_function = phase_marginalized_likelihood
                logging.info("Marginalizing over phase")
        else:
            self.param_func = lambda x: x
            self.likelihood_function = original_likelihood
            self.marginalization = ""

        # the fixing_parameters is expected to be a dictionary
        # with key as parameter name and value is the fixed value
        # e.g. {'M_c': 1.1975, 't_c': 0}
        if "fixing_parameters" in self.kwargs:
            fixing_parameters = self.kwargs["fixing_parameters"]
            print(f"Parameters are fixed {fixing_parameters}")
            # check for conflict with the marginalization
            assert not (
                "t_c" in fixing_parameters and "time" in self.marginalization
            ), "Cannot have t_c fixed while having the marginalization of t_c turned on"
            assert not (
                "phase_c" in fixing_parameters and "phase" in self.marginalization
            ), "Cannot have phase_c fixed while having the marginalization of phase_c turned on"
            # if the same key exists in both dictionary,
            # the later one will overwrite the former one
            self.fixing_func = lambda x: {**x, **fixing_parameters}
        else:
            self.fixing_func = lambda x: x

    @property
    def detector_names(self):
        """The interferometers for the likelihood."""
        return [detector.name for detector in self.detectors]

    def evaluate(self, params: dict[str, Float], data: dict) -> Float:
        # TODO: Test whether we need to pass data in or with class changes is fine.
<<<<<<< HEAD
        """Evaluate the likelihood for a given set of parameters.
        """
        frequencies = self.frequencies
        # params["gmst"] = self.gmst
        # Note: How about we sample in "geocent_time" instead?
        params["gmst"] = self.gmst + params["t_c"] / HR_TO_SEC * HR_TO_RAD
=======
        """Evaluate the likelihood for a given set of parameters."""
        params["gmst"] = self.gmst
>>>>>>> f41c4fa9
        # adjust the params due to different marginalzation scheme
        params = self.param_func(params)
        # adjust the params due to fixing parameters
        params = self.fixing_func(params)
        # evaluate the waveform as usual
        waveform_sky = self.waveform(self.frequencies, params)
        return self.likelihood_function(
            params,
            waveform_sky,
            self.detectors,
            self.trigger_time,
            **self.kwargs,
        )


class HeterodynedTransientLikelihoodFD(TransientLikelihoodFD):
    n_bins: int  # Number of bins to use for the likelihood
    ref_params: dict  # Reference parameters for the likelihood
    freq_grid_low: Array  # Heterodyned frequency grid
    freq_grid_center: Array  # Heterodyned frequency grid at the center of the bin
    waveform_low_ref: dict[
        str, Float[Array, " n_bin"]
    ]  # Reference waveform at the low edge of the frequency bin, keyed by detector name
    waveform_center_ref: dict[
        str, Float[Array, " n_bin"]
    ]  # Reference waveform at the center of the frequency bin, keyed by detector name
    A0_array: dict[
        str, Float[Array, " n_bin"]
    ]  # A0 array for the likelihood, keyed by detector name
    A1_array: dict[
        str, Float[Array, " n_bin"]
    ]  # A1 array for the likelihood, keyed by detector name
    B0_array: dict[
        str, Float[Array, " n_bin"]
    ]  # B0 array for the likelihood, keyed by detector name
    B1_array: dict[
        str, Float[Array, " n_bin"]
    ]  # B1 array for the likelihood, keyed by detector name

    def __init__(
        self,
        detectors: list[Detector],
        waveform: Waveform,
        f_min: Float = 0,
        f_max: Float = float("inf"),
        n_bins: int = 100,
        trigger_time: float = 0,
        popsize: int = 100,
        n_steps: int = 2000,
        ref_params: dict = {},
        reference_waveform: Optional[Waveform] = None,
        prior: Optional[Prior] = None,
        sample_transforms: list[BijectiveTransform] = [],
        likelihood_transforms: list[NtoMTransform] = [],
        **kwargs,
    ) -> None:
        super().__init__(detectors, waveform, f_min, f_max, trigger_time)

        logging.info("Initializing heterodyned likelihood..")

        # Can use another waveform to use as reference waveform, but if not provided, use the same waveform
        if reference_waveform is None:
            reference_waveform = waveform

        self.kwargs = kwargs
        if "marginalization" in self.kwargs:
            marginalization = self.kwargs["marginalization"]
            assert marginalization in [
                "phase",
            ], "Heterodyned likelihood only support phase marginalzation"
            self.marginalization = marginalization
            if self.marginalization == "phase":
                self.param_func = lambda x: {**x, "phase_c": 0.0}
                self.likelihood_function = phase_marginalized_likelihood
                self.rb_likelihood_function = phase_marginalized_relative_binning_likelihood
                logging.info("Marginalizing over phase")
        else:
            self.param_func = lambda x: x
            self.likelihood_function = original_likelihood
            self.rb_likelihood_function = original_relative_binning_likelihood
            self.marginalization = ""

        # the fixing_parameters is expected to be a dictionary
        # with key as parameter name and value is the fixed value
        # e.g. {'M_c': 1.1975, 't_c': 0}
        if "fixing_parameters" in self.kwargs:
            fixing_parameters = self.kwargs["fixing_parameters"]
            logging.info(f"Parameters are fixed {fixing_parameters}")
            # check for conflict with the marginalization
            assert not (
                "t_c" in fixing_parameters and "time" in self.marginalization
            ), "Cannot have t_c fixed while marginalizing over t_c"
            assert not (
                "phase_c" in fixing_parameters and "phase" in self.marginalization
            ), "Cannot have phase_c fixed while marginalizing over phase_c"
            # if the same key exists in both dictionary,
            # the later one will overwrite the former one
            self.fixing_func = lambda x: {**x, **fixing_parameters}
        else:
            self.fixing_func = lambda x: x

        # Get the original frequency grid
        frequency_original = self.frequencies
        # Get the grid of the relative binning scheme (contains the final endpoint)
        # and the center points
        freq_grid, self.freq_grid_center = self.make_binning_scheme(
            np.array(frequency_original), n_bins
        )
        self.freq_grid_low = freq_grid[:-1]

        if ref_params:
            self.ref_params = ref_params
            logging.info(f"Reference parameters provided, which are {self.ref_params}")
        elif prior:
            logging.info("No reference parameters are provided, finding it...")
            ref_params = self.maximize_likelihood(
                prior=prior,
                sample_transforms=sample_transforms,
                likelihood_transforms=likelihood_transforms,
                popsize=popsize,
                n_steps=n_steps,
            )
            self.ref_params = {key: float(value) for key, value in ref_params.items()}
            logging.info(f"The reference parameters are {self.ref_params}")
        else:
            raise ValueError(
                "Either reference parameters or parameter names must be provided"
            )
        # safe guard for the reference parameters
        # since ripple cannot handle eta=0.25
        if jnp.isclose(self.ref_params["eta"], 0.25):
            self.ref_params["eta"] = 0.249995
            logging.info("The eta of the reference parameter is close to 0.25")
            logging.info(f"The eta is adjusted to {self.ref_params['eta']}")

        logging.info("Constructing reference waveforms..")

        self.ref_params["gmst"] = self.gmst
        # adjust the params due to different marginalzation scheme
        self.ref_params = self.param_func(self.ref_params)
        # adjust the params due to fixing parameters
        self.ref_params = self.fixing_func(self.ref_params)

        self.waveform_low_ref = {}
        self.waveform_center_ref = {}
        self.A0_array = {}
        self.A1_array = {}
        self.B0_array = {}
        self.B1_array = {}

        h_sky = reference_waveform(frequency_original, self.ref_params)

        # Get frequency masks to be applied, for both original
        # and heterodyne frequency grid
        h_amp = jnp.sum(
            jnp.array([jnp.abs(h_sky[key]) for key in h_sky.keys()]), axis=0
        )
        f_valid = frequency_original[jnp.where(h_amp > 0)[0]]
        f_max = jnp.max(f_valid)
        f_min = jnp.min(f_valid)

        mask_heterodyne_grid = jnp.where((freq_grid <= f_max) & (freq_grid >= f_min))[0]
        mask_heterodyne_low = jnp.where(
            (self.freq_grid_low <= f_max) & (self.freq_grid_low >= f_min)
        )[0]
        mask_heterodyne_center = jnp.where(
            (self.freq_grid_center <= f_max) & (self.freq_grid_center >= f_min)
        )[0]
        freq_grid = freq_grid[mask_heterodyne_grid]
        self.freq_grid_low = self.freq_grid_low[mask_heterodyne_low]
        self.freq_grid_center = self.freq_grid_center[mask_heterodyne_center]

        # Ensure frequency grids have same length
        if len(self.freq_grid_low) > len(self.freq_grid_center):
            self.freq_grid_low = self.freq_grid_low[: len(self.freq_grid_center)]

        h_sky_low = reference_waveform(self.freq_grid_low, self.ref_params)
        h_sky_center = reference_waveform(self.freq_grid_center, self.ref_params)

        for detector, data, psd in zip(self.detectors, self.datas, self.psds):
            # Get the reference waveforms
            waveform_ref = detector.fd_full_response(
                frequency_original, h_sky, self.ref_params, trigger_time
            )
            self.waveform_low_ref[detector.name] = detector.fd_full_response(
                self.freq_grid_low, h_sky_low, self.ref_params, trigger_time
            )
            self.waveform_center_ref[detector.name] = detector.fd_full_response(
                self.freq_grid_center, h_sky_center, self.ref_params, trigger_time
            )
            A0, A1, B0, B1 = self.compute_coefficients(
                data,
                waveform_ref,
                psd,
                frequency_original,
                freq_grid,
                self.freq_grid_center,
            )

            self.A0_array[detector.name] = A0[mask_heterodyne_center]
            self.A1_array[detector.name] = A1[mask_heterodyne_center]
            self.B0_array[detector.name] = B0[mask_heterodyne_center]
            self.B1_array[detector.name] = B1[mask_heterodyne_center]

    def evaluate(self, params: dict[str, Float], data: dict) -> Float:
        frequencies_low = self.freq_grid_low
        frequencies_center = self.freq_grid_center
        params["gmst"] = self.gmst
        # adjust the params due to different marginalzation scheme
        params = self.param_func(params)
        # adjust the params due to fixing parameters
        params = self.fixing_func(params)
        # evaluate the waveforms as usual
        waveform_sky_low = self.waveform(frequencies_low, params)
        waveform_sky_center = self.waveform(frequencies_center, params)
        log_likelihood = self.rb_likelihood_function(
            params,
            self.A0_array,
            self.A1_array,
            self.B0_array,
            self.B1_array,
            waveform_sky_low,
            waveform_sky_center,
            self.waveform_low_ref,
            self.waveform_center_ref,
            self.detectors,
            frequencies_low,
            frequencies_center,
            self.trigger_time,
            **self.kwargs,
        )
        return log_likelihood

    def evaluate_original(
        self, params: dict[str, Float], data: dict
    ) -> (
        Float
    ):  # TODO: Test whether we need to pass data in or with class changes is fine.
        """
        Evaluate the likelihood for a given set of parameters.
        """
        params["gmst"] = self.gmst
        # adjust the params due to different marginalzation scheme
        params = self.param_func(params)
        # adjust the params due to fixing parameters
        params = self.fixing_func(params)
        # evaluate the waveform as usual
        waveform_sky = self.waveform(self.frequencies, params)
        return self.likelihood_function(
            params,
            waveform_sky,
            self.detectors,
            self.trigger_time,
            **self.kwargs,
        )

    @staticmethod
    def max_phase_diff(
        f: npt.NDArray[np.floating],
        f_low: float,
        f_high: float,
        chi: Float = 1.0,
    ):
        """
        Compute the maximum phase difference between the frequencies in the array.

        Parameters
        ----------
        f: Float[Array, "n_dim"]
            Array of frequencies to be binned.
        f_low: float
            Lower frequency bound.
        f_high: float
            Upper frequency bound.
        chi: float
            Power law index.

        Returns
        -------
        Float[Array, "n_dim"]
            Maximum phase difference between the frequencies in the array.
        """

        gamma = np.arange(-5, 6, 1) / 3.0
        f = np.repeat(f[:, None], len(gamma), axis=1)
        f_star = np.repeat(f_low, len(gamma))
        f_star[gamma >= 0] = f_high
        return 2 * np.pi * chi * np.sum((f / f_star) ** gamma * np.sign(gamma), axis=1)

    def make_binning_scheme(
        self, freqs: npt.NDArray[np.floating], n_bins: int, chi: float = 1
    ) -> tuple[Float[Array, " n_bins+1"], Float[Array, " n_bins"]]:
        """
        Make a binning scheme based on the maximum phase difference between the
        frequencies in the array.

        Parameters
        ----------
        freqs: Float[Array, "dim"]
            Array of frequencies to be binned.
        n_bins: int
            Number of bins to be used.
        chi: float = 1
            The chi parameter used in the phase difference calculation.

        Returns
        -------
        f_bins: Float[Array, "n_bins+1"]
            The bin edges.
        f_bins_center: Float[Array, "n_bins"]
            The bin centers.
        """

        phase_diff_array = self.max_phase_diff(freqs, freqs[0], freqs[-1], chi=chi)
        bin_f = interp1d(phase_diff_array, freqs)
        f_bins = np.array([])
        for i in np.linspace(phase_diff_array[0], phase_diff_array[-1], n_bins + 1):
            f_bins = np.append(f_bins, bin_f(i))
        f_bins_center = (f_bins[:-1] + f_bins[1:]) / 2
        return jnp.array(f_bins), jnp.array(f_bins_center)

    @staticmethod
    def compute_coefficients(data, h_ref, psd, freqs, f_bins, f_bins_center):
        A0_array = []
        A1_array = []
        B0_array = []
        B1_array = []

        df = freqs[1] - freqs[0]
        data_prod = np.array(data * h_ref.conj()) / psd
        self_prod = np.array(h_ref * h_ref.conj()) / psd
        for i in range(len(f_bins) - 1):
            f_index = np.where((freqs >= f_bins[i]) & (freqs < f_bins[i + 1]))[0]
            freq_shift = freqs[f_index] - f_bins_center[i]
            A0_array.append(4 * np.sum(data_prod[f_index]) * df)
            A1_array.append(4 * np.sum(data_prod[f_index] * freq_shift) * df)
            B0_array.append(4 * np.sum(self_prod[f_index]) * df)
            B1_array.append(4 * np.sum(self_prod[f_index] * freq_shift) * df)

        A0_array = jnp.array(A0_array)
        A1_array = jnp.array(A1_array)
        B0_array = jnp.array(B0_array)
        B1_array = jnp.array(B1_array)
        return A0_array, A1_array, B0_array, B1_array

    def maximize_likelihood(
        self,
        prior: Prior,
        likelihood_transforms: list[NtoMTransform],
        sample_transforms: list[BijectiveTransform],
        popsize: int = 100,
        n_steps: int = 2000,
    ):
        parameter_names = prior.parameter_names
        for transform in sample_transforms:
            parameter_names = transform.propagate_name(parameter_names)

        def y(x: Float[Array, " n_dim"], data: dict) -> Float:
            named_params = dict(zip(parameter_names, x))
            for transform in reversed(sample_transforms):
                named_params = transform.backward(named_params)
            for transform in likelihood_transforms:
                named_params = transform.forward(named_params)
            return -self.evaluate_original(named_params, data)

        print("Starting the optimizer")

        optimizer = AdamOptimization(
            logpdf=y, n_steps=n_steps, learning_rate=0.001, noise_level=1
        )

        key = jax.random.PRNGKey(0)
        initial_position = jnp.zeros((popsize, prior.n_dim)) + jnp.nan
        while not jax.tree.reduce(
            jnp.logical_and, jax.tree.map(lambda x: jnp.isfinite(x), initial_position)
        ).all():
            non_finite_index = jnp.where(
                jnp.any(
                    ~jax.tree.reduce(
                        jnp.logical_and,
                        jax.tree.map(lambda x: jnp.isfinite(x), initial_position),
                    ),
                    axis=1,
                )
            )[0]

            key, subkey = jax.random.split(key)
            guess = prior.sample(subkey, popsize)
            for transform in sample_transforms:
                guess = jax.vmap(transform.forward)(guess)
            guess = jnp.array(
                jax.tree.leaves({key: guess[key] for key in parameter_names})
            ).T
            finite_guess = jnp.where(
                jnp.all(jax.tree.map(lambda x: jnp.isfinite(x), guess), axis=1)
            )[0]
            common_length = min(len(finite_guess), len(non_finite_index))
            initial_position = initial_position.at[
                non_finite_index[:common_length]
            ].set(guess[:common_length])

        rng_key, best_fit = optimizer.optimize(
            jax.random.PRNGKey(12094), y, initial_position, {}
        )

        named_params = dict(zip(parameter_names, best_fit))
        for transform in reversed(sample_transforms):
            named_params = transform.backward(named_params)
        for transform in likelihood_transforms:
            named_params = transform.forward(named_params)
        return named_params


likelihood_presets = {
    "TransientLikelihoodFD": TransientLikelihoodFD,
    "HeterodynedTransientLikelihoodFD": HeterodynedTransientLikelihoodFD,
}


def inner_product(
        array_1: Float[Array, " n_dim"],
        array_2: Float[Array, " n_dim"],
        psd: Float[Array, " n_dim"],
        frequencies: Optional[Float[Array, " n_dim"]]=None,
        df: Optional[Float]=None,
    ):
    # Note: move this function to somewhere else, maybe utils,
    # or even inside Detector.
    if df is None:
        df = frequencies[1] - frequencies[0]

    return 4 * jnp.sum((jnp.conj(array_1) * array_2) / psd * df)


def original_likelihood(
    params: dict[str, Float],
    h_sky: dict[str, Float[Array, " n_dim"]],
    detectors: list[Detector],
    trigger_time: Float,
    **kwargs,
) -> Float:
    log_likelihood = 0.0
    for ifo in detectors:
        freqs, data, psd = ifo.sliced_frequencies, ifo.fd_data_slice, ifo.psd_slice
        h_dec = ifo.fd_full_response(freqs, h_sky, params, trigger_time)
        match_filter_SNR = inner_product(h_dec, data, psd, freqs).real
        optimal_SNR = inner_product(h_dec, h_dec, psd, freqs).real
        log_likelihood += match_filter_SNR - optimal_SNR / 2

    return log_likelihood


def phase_marginalized_likelihood(
    params: dict[str, Float],
    h_sky: dict[str, Float[Array, " n_dim"]],
    detectors: list[Detector],
    trigger_time: Float,
    **kwargs,
) -> Float:
    log_likelihood = 0.0
    complex_d_inner_h = 0.0 + 0.0j
    for ifo in detectors:
        freqs, data, psd = ifo.sliced_frequencies, ifo.fd_data_slice, ifo.psd_slice
        h_dec = ifo.fd_full_response(freqs, h_sky, params, trigger_time)
        complex_d_inner_h += inner_product(h_dec, data, psd, freqs)
        optimal_SNR = inner_product(h_dec, h_dec, psd, freqs).real
        log_likelihood += -optimal_SNR / 2

    log_likelihood += log_i0(jnp.absolute(complex_d_inner_h))
    return log_likelihood


def _get_tc_array(duration: Float, sampling_rate: Float):
    return jnp.fft.fftfreq(int(duration * sampling_rate / 2), 1/duration)


def _get_frequencies_pads(detector: Detector, fs: Float) -> tuple[Float, Float]:
    f_low, f_high = detector.frequency_bounds
    duration = detector.data.duration
    delta_f = 1 / duration

    pad_low = jnp.zeros(int(f_low * duration))

    f_Nyquist_diff = fs / 2.0 - delta_f - f_high
    if jnp.isclose(f_Nyquist_diff, 0):
        pad_high = jnp.array([])
    else:
        pad_high = jnp.zeros(int(f_Nyquist_diff * duration))
    return pad_low, pad_high


def time_marginalized_likelihood(
    params: dict[str, Float],
    h_sky: dict[str, Float[Array, " n_dim"]],
    detectors: list[Detector],
    trigger_time: Float,
    **kwargs,
) -> Float:
    log_likelihood = 0.0
    complex_h_inner_d = 0.0 + 0.0j
    for ifo in detectors:
        freqs, data, psd = ifo.sliced_frequencies, ifo.fd_data_slice, ifo.psd_slice
        h_dec = ifo.fd_full_response(freqs, h_sky, params, trigger_time)
        # using <h|d> instead of <d|h>
        complex_h_inner_d += inner_product(data, h_dec, psd, freqs)
        optimal_SNR = inner_product(h_dec, h_dec, psd, freqs).real
        log_likelihood += -optimal_SNR / 2
    duration = detectors[0].data.duration

    # fetch the tc range tc_array, lower padding and higher padding
    tc_range = kwargs["tc_range"]
    fs = kwargs["sampling_rate"]
    tc_array = _get_tc_array(duration, fs)
    pad_low, pad_high = _get_frequencies_pads(detectors[0], fs=fs)

    # padding the complex_h_inner_d
    # this array is the hd*/S for f in [0, fs / 2 - df]
    complex_h_inner_d_positive_f = jnp.concatenate(
        (pad_low, complex_h_inner_d, pad_high)
    )

    # make use of the fft
    # which then return the <h|d>exp(-i2pift_c)
    # w.r.t. the tc_array
    fft_h_inner_d = jnp.fft.fft(complex_h_inner_d_positive_f, norm="backward")

    # set the values to -inf when it is outside the tc range
    # so that they will disappear after the logsumexp
    fft_h_inner_d = jnp.where(
        (tc_array > tc_range[0]) & (tc_array < tc_range[1]),
        fft_h_inner_d.real,
        jnp.zeros_like(fft_h_inner_d.real) - jnp.inf,
    )

    # using the logsumexp to marginalize over the tc prior range
    log_likelihood += logsumexp(fft_h_inner_d) - jnp.log(len(tc_array))
    return log_likelihood


def phase_time_marginalized_likelihood(
    params: dict[str, Float],
    h_sky: dict[str, Float[Array, " n_dim"]],
    detectors: list[Detector],
    trigger_time: Float,
    **kwargs,
) -> Float:
    log_likelihood = 0.0
    complex_h_inner_d = 0.0 + 0.0j
    for ifo in detectors:
        freqs, data, psd = ifo.sliced_frequencies, ifo.fd_data_slice, ifo.psd_slice
        h_dec = ifo.fd_full_response(freqs, h_sky, params, trigger_time)
        # using <h|d> instead of <d|h>
        complex_h_inner_d += inner_product(data, h_dec, psd, freqs)
        optimal_SNR = inner_product(h_dec, h_dec, psd, freqs).real
        log_likelihood += -optimal_SNR / 2
    duration = detectors[0].data.duration

    # fetch the tc range tc_array, lower padding and higher padding
    tc_range = kwargs["tc_range"]
    fs = kwargs["sampling_rate"]
    tc_array = _get_tc_array(duration, fs)
    pad_low, pad_high = _get_frequencies_pads(detectors[0], fs=fs)

    # padding the complex_h_inner_d
    # this array is the hd*/S for f in [0, fs / 2 - df]
    complex_h_inner_d_positive_f = jnp.concatenate(
        (pad_low, complex_h_inner_d, pad_high)
    )

    # make use of the fft
    # which then return the <h|d>exp(-i2pift_c)
    # w.r.t. the tc_array
    fft_h_inner_d = jnp.fft.fft(complex_h_inner_d_positive_f, norm="backward")

    # set the values to -inf when it is outside the tc range
    # so that they will disappear after the logsumexp
    log_i0_abs_fft = jnp.where(
        (tc_array > tc_range[0]) & (tc_array < tc_range[1]),
        log_i0(jnp.absolute(fft_h_inner_d)),
        jnp.zeros_like(fft_h_inner_d.real) - jnp.inf,
    )

    # using the logsumexp to marginalize over the tc prior range
    log_likelihood += logsumexp(log_i0_abs_fft) - jnp.log(len(tc_array))
    return log_likelihood


def original_relative_binning_likelihood(
    params,
    A0_array,
    A1_array,
    B0_array,
    B1_array,
    waveform_sky_low,
    waveform_sky_center,
    waveform_low_ref,
    waveform_center_ref,
    detectors,
    frequencies_low,
    frequencies_center,
    trigger_time,
    **kwargs,
):

    log_likelihood = 0.0

    for detector in detectors:
        waveform_low = detector.fd_full_response(
            frequencies_low, waveform_sky_low, params, trigger_time
        )
        waveform_center = detector.fd_full_response(
            frequencies_low, waveform_sky_center, params, trigger_time
        )

        r0 = waveform_center / waveform_center_ref[detector.name]
        r1 = (waveform_low / waveform_low_ref[detector.name] - r0) / (
            frequencies_low - frequencies_center
        )
        match_filter_SNR = jnp.sum(
            A0_array[detector.name] * r0.conj() + A1_array[detector.name] * r1.conj()
        )
        optimal_SNR = jnp.sum(
            B0_array[detector.name] * jnp.abs(r0) ** 2
            + 2 * B1_array[detector.name] * (r0 * r1.conj()).real
        )
        log_likelihood += (match_filter_SNR - optimal_SNR / 2).real

    return log_likelihood


def phase_marginalized_relative_binning_likelihood(
    params,
    A0_array,
    A1_array,
    B0_array,
    B1_array,
    waveform_sky_low,
    waveform_sky_center,
    waveform_low_ref,
    waveform_center_ref,
    detectors,
    frequencies_low,
    frequencies_center,
    trigger_time,
    **kwargs,
):
    log_likelihood = 0.0
    complex_d_inner_h = 0.0

    for detector in detectors:
        waveform_low = detector.fd_full_response(
            frequencies_low, waveform_sky_low, params, trigger_time
        )
        waveform_center = detector.fd_full_response(
            frequencies_center, waveform_sky_center, params, trigger_time
        )

        r0 = waveform_center / waveform_center_ref[detector.name]
        r1 = (waveform_low / waveform_low_ref[detector.name] - r0) / (
            frequencies_low - frequencies_center
        )
        complex_d_inner_h += jnp.sum(
            A0_array[detector.name] * r0.conj() + A1_array[detector.name] * r1.conj()
        )
        optimal_SNR = jnp.sum(
            B0_array[detector.name] * jnp.abs(r0) ** 2
            + 2 * B1_array[detector.name] * (r0 * r1.conj()).real
        )
        log_likelihood += -optimal_SNR.real / 2

    log_likelihood += log_i0(jnp.absolute(complex_d_inner_h))

    return log_likelihood<|MERGE_RESOLUTION|>--- conflicted
+++ resolved
@@ -62,14 +62,7 @@
         self.detectors = detectors
         self.frequencies = _frequencies[0]
         self.waveform = waveform
-        self.gmst = (
-<<<<<<< HEAD
-            Time(trigger_time, format="gps").sidereal_time("mean",
-                                                           "greenwich").rad
-=======
-            Time(trigger_time, format="gps").sidereal_time("apparent", "greenwich").rad
->>>>>>> f41c4fa9
-        )
+        self.gmst = Time(trigger_time, format="gps").sidereal_time("apparent", "greenwich").rad
         self.trigger_time = trigger_time
         self.duration = self.detectors[0].data.duration
         self.kwargs = kwargs
@@ -124,17 +117,8 @@
 
     def evaluate(self, params: dict[str, Float], data: dict) -> Float:
         # TODO: Test whether we need to pass data in or with class changes is fine.
-<<<<<<< HEAD
-        """Evaluate the likelihood for a given set of parameters.
-        """
-        frequencies = self.frequencies
-        # params["gmst"] = self.gmst
-        # Note: How about we sample in "geocent_time" instead?
+        """Evaluate the likelihood for a given set of parameters."""
         params["gmst"] = self.gmst + params["t_c"] / HR_TO_SEC * HR_TO_RAD
-=======
-        """Evaluate the likelihood for a given set of parameters."""
-        params["gmst"] = self.gmst
->>>>>>> f41c4fa9
         # adjust the params due to different marginalzation scheme
         params = self.param_func(params)
         # adjust the params due to fixing parameters
