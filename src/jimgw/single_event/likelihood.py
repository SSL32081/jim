--- conflicted
+++ resolved
@@ -2,7 +2,6 @@
 import jax.numpy as jnp
 import numpy as np
 import numpy.typing as npt
-from collections import OrderedDict
 from flowMC.strategy.optimization import AdamOptimization
 from jax.scipy.special import logsumexp
 from jaxtyping import Array, Float
@@ -57,32 +56,12 @@
         # Set the frequency bounds for the detectors
         _frequencies = []
         for detector in detectors:
-<<<<<<< HEAD
             detector.set_frequency_bounds(f_min, f_max)
             _frequencies.append(detector.sliced_frequencies)
         assert np.all(_frequencies, axis=0).all(), "The frequency arrays are not all the same."
         self.detectors = detectors
         self.frequencies = _frequencies[0]
         self.duration = self.detectors[0].data.duration
-=======
-            data, freq_0 = detector.data.frequency_slice(f_min, f_max)
-            psd, freq_1 = detector.psd.frequency_slice(f_min, f_max)
-            freqs.append(freq_0)
-            datas.append(data)
-            psds.append(psd)
-            # make sure the psd and data are consistent
-            assert (freq_0 == freq_1).all(), \
-                f"The {detector.name} data and PSD must have same frequencies"
-
-        # make sure all detectors are consistent
-        assert all([(freqs[0] == freq).all() for freq in freqs]), \
-            "The detectors must have the same frequency grid"
-
-        self.frequencies = freqs[0]  # type: ignore
-        self.datas = datas
-        self.psds = psds
-
->>>>>>> 020eb0bd
         self.waveform = waveform
         self.trigger_time = trigger_time
         self.gmst = jim_gmst(trigger_time)
@@ -530,13 +509,7 @@
             guess = prior.sample(subkey, popsize)
             for transform in sample_transforms:
                 guess = jax.vmap(transform.forward)(guess)
-<<<<<<< HEAD
-            guess = jnp.array(
-                jax.tree.leaves(OrderedDict({key: guess[key] for key in parameter_names}))
-            ).T
-=======
             guess = jnp.array([guess[key] for key in parameter_names]).T
->>>>>>> 020eb0bd
             finite_guess = jnp.where(
                 jnp.all(jax.tree.map(lambda x: jnp.isfinite(x), guess), axis=1)
             )[0]
