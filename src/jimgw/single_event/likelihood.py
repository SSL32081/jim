--- conflicted
+++ resolved
@@ -1,19 +1,11 @@
 import jax
-<<<<<<< HEAD
-import jax.numpy as jnp
-import numpy as np
-import numpy.typing as npt
-=======
 import jax.numpy as np
-from astropy.time import Time
->>>>>>> 11d0d21e
 from flowMC.strategy.optimization import AdamOptimization
 from jax.scipy.special import logsumexp
 from jaxtyping import Array, Float, Complex
 from typing import Optional
 from scipy.interpolate import interp1d
 
-from jimgw.constants import SEC_TO_RAD
 from jimgw.utils import log_i0
 from jimgw.prior import Prior
 from jimgw.base import LikelihoodBase
@@ -508,17 +500,9 @@
             guess = prior.sample(subkey, popsize)
             for transform in sample_transforms:
                 guess = jax.vmap(transform.forward)(guess)
-<<<<<<< HEAD
-            guess = jnp.array([guess[key] for key in parameter_names]).T
-            finite_guess = jnp.where(
-                jnp.all(jax.tree.map(lambda x: jnp.isfinite(x), guess), axis=1)
-=======
-            guess = np.array(
-                jax.tree.leaves({key: guess[key] for key in parameter_names})
-            ).T
+            guess = np.array([guess[key] for key in parameter_names]).T
             finite_guess = np.where(
                 np.all(jax.tree.map(lambda x: np.isfinite(x), guess), axis=1)
->>>>>>> 11d0d21e
             )[0]
             common_length = min(len(finite_guess), len(non_finite_index))
             initial_position = initial_position.at[
