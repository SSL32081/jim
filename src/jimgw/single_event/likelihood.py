import jax
import jax.numpy as jnp
import numpy as np
import numpy.typing as npt
from flowMC.strategy.optimization import AdamOptimization
from jax.scipy.special import logsumexp
from jaxtyping import Array, Float
from typing import Optional
from scipy.interpolate import interp1d

from jimgw.constants import HR_TO_RAD, HR_TO_SEC
from jimgw.utils import log_i0
from jimgw.prior import Prior
from jimgw.base import LikelihoodBase
from jimgw.transforms import BijectiveTransform, NtoMTransform
from jimgw.gps_times import greenwich_mean_sidereal_time as jim_gmst
from jimgw.single_event.detector import Detector
from jimgw.single_event.waveform import Waveform
from jimgw.single_event.utils import inner_product, complex_inner_product
import logging

<<<<<<< HEAD
=======
HR_TO_RAD = 2 * np.pi / 24
HR_TO_SEC = 3600
SEC_TO_RAD = HR_TO_RAD / HR_TO_SEC

>>>>>>> 50ae0835

class SingleEventLikelihood(LikelihoodBase):
    detectors: list[Detector]
    waveform: Waveform

    def __init__(self, detectors: list[Detector], waveform: Waveform) -> None:
        self.detectors = detectors
        self.waveform = waveform


class ZeroLikelihood(LikelihoodBase):

    def __init__(self):
        pass

    def evaluate(self, params: dict[str, Float], data: dict) -> Float:
        return 0.0


class TransientLikelihoodFD(SingleEventLikelihood):
    def __init__(
        self,
        detectors: list[Detector],
        waveform: Waveform,
        f_min: Float = 0,
        f_max: Float = float("inf"),
        trigger_time: Float = 0,
        **kwargs,
    ) -> None:
        # NOTE: having 'kwargs' here makes it very difficult to diagnose
        # errors and keep track of what's going on, would be better to list
        # explicitly what the arguments are accepted

        # Set the frequency bounds for the detectors
        _frequencies = []
        for detector in detectors:
            detector.set_frequency_bounds(f_min, f_max)
            _frequencies.append(detector.sliced_frequencies)
        assert np.all(_frequencies, axis=0).all(), "The frequency arrays are not all the same."
        self.detectors = detectors
        self.frequencies = _frequencies[0]
        self.duration = self.detectors[0].data.duration
        self.waveform = waveform
        self.trigger_time = trigger_time
        self.gmst = jim_gmst(trigger_time)
        self.kwargs = kwargs
        if "marginalization" in self.kwargs:
            marginalization = self.kwargs["marginalization"]
            assert marginalization in [
                "phase",
                "phase-time",
                "time",
            ], "Only support time, phase and phase+time marginalzation"
            self.marginalization = marginalization
            if self.marginalization == "phase-time":
                self.param_func = lambda x: {**x, "phase_c": 0.0, "t_c": 0.0}
                self.likelihood_function = phase_time_marginalized_likelihood
                logging.info("Marginalizing over phase and time")
            elif self.marginalization == "time":
                self.param_func = lambda x: {**x, "t_c": 0.0}
                self.likelihood_function = time_marginalized_likelihood
                logging.info("Marginalizing over time")
            elif self.marginalization == "phase":
                self.param_func = lambda x: {**x, "phase_c": 0.0}
                self.likelihood_function = phase_marginalized_likelihood
                logging.info("Marginalizing over phase")
        else:
            self.param_func = lambda x: x
            self.likelihood_function = original_likelihood
            self.marginalization = ""

        # the fixing_parameters is expected to be a dictionary
        # with key as parameter name and value is the fixed value
        # e.g. {'M_c': 1.1975, 't_c': 0}
        if "fixing_parameters" in self.kwargs:
            fixing_parameters = self.kwargs["fixing_parameters"]
            print(f"Parameters are fixed {fixing_parameters}")
            # check for conflict with the marginalization
            assert not (
                "t_c" in fixing_parameters and "time" in self.marginalization
            ), "Cannot have t_c fixed while having the marginalization of t_c turned on"
            assert not (
                "phase_c" in fixing_parameters and "phase" in self.marginalization
            ), "Cannot have phase_c fixed while having the marginalization of phase_c turned on"
            # if the same key exists in both dictionary,
            # the later one will overwrite the former one
            self.fixing_func = lambda x: {**x, **fixing_parameters}
        else:
            self.fixing_func = lambda x: x

    @property
    def detector_names(self):
        """The interferometers for the likelihood."""
        return [detector.name for detector in self.detectors]

    def evaluate(self, params: dict[str, Float], data: dict) -> Float:
        # TODO: Test whether we need to pass data in or with class changes is fine.
        """Evaluate the likelihood for a given set of parameters."""
        params["gmst"] = self.gmst + params["t_c"] * SEC_TO_RAD
        # adjust the params due to different marginalzation scheme
        params = self.param_func(params)
        # adjust the params due to fixing parameters
        params = self.fixing_func(params)
        # evaluate the waveform as usual
        waveform_sky = self.waveform(self.frequencies, params)
        return self.likelihood_function(
            params,
            waveform_sky,
            self.detectors,
            self.trigger_time,
            **self.kwargs,
        )


class HeterodynedTransientLikelihoodFD(TransientLikelihoodFD):
    n_bins: int  # Number of bins to use for the likelihood
    ref_params: dict  # Reference parameters for the likelihood
    freq_grid_low: Array  # Heterodyned frequency grid
    freq_grid_center: Array  # Heterodyned frequency grid at the center of the bin
    waveform_low_ref: dict[
        str, Float[Array, " n_bin"]
    ]  # Reference waveform at the low edge of the frequency bin, keyed by detector name
    waveform_center_ref: dict[
        str, Float[Array, " n_bin"]
    ]  # Reference waveform at the center of the frequency bin, keyed by detector name
    A0_array: dict[
        str, Float[Array, " n_bin"]
    ]  # A0 array for the likelihood, keyed by detector name
    A1_array: dict[
        str, Float[Array, " n_bin"]
    ]  # A1 array for the likelihood, keyed by detector name
    B0_array: dict[
        str, Float[Array, " n_bin"]
    ]  # B0 array for the likelihood, keyed by detector name
    B1_array: dict[
        str, Float[Array, " n_bin"]
    ]  # B1 array for the likelihood, keyed by detector name

    def __init__(
        self,
        detectors: list[Detector],
        waveform: Waveform,
        f_min: Float = 0,
        f_max: Float = float("inf"),
        n_bins: int = 100,
        trigger_time: float = 0,
        popsize: int = 100,
        n_steps: int = 2000,
        ref_params: dict = {},
        reference_waveform: Optional[Waveform] = None,
        prior: Optional[Prior] = None,
        sample_transforms: list[BijectiveTransform] = [],
        likelihood_transforms: list[NtoMTransform] = [],
        **kwargs,
    ) -> None:
        super().__init__(detectors, waveform, f_min, f_max, trigger_time)

        logging.info("Initializing heterodyned likelihood..")

        # Can use another waveform to use as reference waveform, but if not provided, use the same waveform
        if reference_waveform is None:
            reference_waveform = waveform

        self.kwargs = kwargs
        if "marginalization" in self.kwargs:
            marginalization = self.kwargs["marginalization"]
            assert marginalization in [
                "phase",
            ], "Heterodyned likelihood only support phase marginalzation"
            self.marginalization = marginalization
            if self.marginalization == "phase":
                self.param_func = lambda x: {**x, "phase_c": 0.0}
                self.likelihood_function = phase_marginalized_likelihood
                self.rb_likelihood_function = phase_marginalized_relative_binning_likelihood
                logging.info("Marginalizing over phase")
        else:
            self.param_func = lambda x: x
            self.likelihood_function = original_likelihood
            self.rb_likelihood_function = original_relative_binning_likelihood
            self.marginalization = ""

        # the fixing_parameters is expected to be a dictionary
        # with key as parameter name and value is the fixed value
        # e.g. {'M_c': 1.1975, 't_c': 0}
        if "fixing_parameters" in self.kwargs:
            fixing_parameters = self.kwargs["fixing_parameters"]
            logging.info(f"Parameters are fixed {fixing_parameters}")
            # check for conflict with the marginalization
            assert not (
                "t_c" in fixing_parameters and "time" in self.marginalization
            ), "Cannot have t_c fixed while marginalizing over t_c"
            assert not (
                "phase_c" in fixing_parameters and "phase" in self.marginalization
            ), "Cannot have phase_c fixed while marginalizing over phase_c"
            # if the same key exists in both dictionary,
            # the later one will overwrite the former one
            self.fixing_func = lambda x: {**x, **fixing_parameters}
        else:
            self.fixing_func = lambda x: x

        # Get the original frequency grid
        frequency_original = self.frequencies
        # Get the grid of the relative binning scheme (contains the final endpoint)
        # and the center points
        freq_grid, self.freq_grid_center = self.make_binning_scheme(
            np.array(frequency_original), n_bins
        )
        self.freq_grid_low = freq_grid[:-1]

        if ref_params:
            self.ref_params = ref_params
            logging.info(f"Reference parameters provided, which are {self.ref_params}")
        elif prior:
            logging.info("No reference parameters are provided, finding it...")
            ref_params = self.maximize_likelihood(
                prior=prior,
                sample_transforms=sample_transforms,
                likelihood_transforms=likelihood_transforms,
                popsize=popsize,
                n_steps=n_steps,
            )
            self.ref_params = {key: float(value) for key, value in ref_params.items()}
            logging.info(f"The reference parameters are {self.ref_params}")
        else:
            raise ValueError(
                "Either reference parameters or parameter names must be provided"
            )
        # safe guard for the reference parameters
        # since ripple cannot handle eta=0.25
        if jnp.isclose(self.ref_params["eta"], 0.25):
            self.ref_params["eta"] = 0.249995
            logging.info("The eta of the reference parameter is close to 0.25")
            logging.info(f"The eta is adjusted to {self.ref_params['eta']}")

        logging.info("Constructing reference waveforms..")

        self.ref_params["gmst"] = self.gmst + self.ref_params["t_c"] * SEC_TO_RAD
        # adjust the params due to different marginalzation scheme
        self.ref_params = self.param_func(self.ref_params)
        # adjust the params due to fixing parameters
        self.ref_params = self.fixing_func(self.ref_params)

        self.waveform_low_ref = {}
        self.waveform_center_ref = {}
        self.A0_array = {}
        self.A1_array = {}
        self.B0_array = {}
        self.B1_array = {}

        h_sky = reference_waveform(frequency_original, self.ref_params)

        # Get frequency masks to be applied, for both original
        # and heterodyne frequency grid
        h_amp = jnp.sum(
            jnp.array([jnp.abs(h_sky[key]) for key in h_sky.keys()]), axis=0
        )
        f_valid = frequency_original[jnp.where(h_amp > 0)[0]]
        f_max = jnp.max(f_valid)
        f_min = jnp.min(f_valid)

        mask_heterodyne_grid = jnp.where((freq_grid <= f_max) & (freq_grid >= f_min))[0]
        mask_heterodyne_low = jnp.where(
            (self.freq_grid_low <= f_max) & (self.freq_grid_low >= f_min)
        )[0]
        mask_heterodyne_center = jnp.where(
            (self.freq_grid_center <= f_max) & (self.freq_grid_center >= f_min)
        )[0]
        freq_grid = freq_grid[mask_heterodyne_grid]
        self.freq_grid_low = self.freq_grid_low[mask_heterodyne_low]
        self.freq_grid_center = self.freq_grid_center[mask_heterodyne_center]

        # Ensure frequency grids have same length
        if len(self.freq_grid_low) > len(self.freq_grid_center):
            self.freq_grid_low = self.freq_grid_low[: len(self.freq_grid_center)]

        h_sky_low = reference_waveform(self.freq_grid_low, self.ref_params)
        h_sky_center = reference_waveform(self.freq_grid_center, self.ref_params)

        for detector, data, psd in zip(self.detectors, self.datas, self.psds):
            # Get the reference waveforms
            waveform_ref = detector.fd_full_response(
                frequency_original, h_sky, self.ref_params, trigger_time
            )
            self.waveform_low_ref[detector.name] = detector.fd_full_response(
                self.freq_grid_low, h_sky_low, self.ref_params, trigger_time
            )
            self.waveform_center_ref[detector.name] = detector.fd_full_response(
                self.freq_grid_center, h_sky_center, self.ref_params, trigger_time
            )
            A0, A1, B0, B1 = self.compute_coefficients(
                data,
                waveform_ref,
                psd,
                frequency_original,
                freq_grid,
                self.freq_grid_center,
            )

            self.A0_array[detector.name] = A0[mask_heterodyne_center]
            self.A1_array[detector.name] = A1[mask_heterodyne_center]
            self.B0_array[detector.name] = B0[mask_heterodyne_center]
            self.B1_array[detector.name] = B1[mask_heterodyne_center]

    def evaluate(self, params: dict[str, Float], data: dict) -> Float:
        frequencies_low = self.freq_grid_low
        frequencies_center = self.freq_grid_center
        params["gmst"] = self.gmst + params["t_c"] * SEC_TO_RAD
        # adjust the params due to different marginalzation scheme
        params = self.param_func(params)
        # adjust the params due to fixing parameters
        params = self.fixing_func(params)
        # evaluate the waveforms as usual
        waveform_sky_low = self.waveform(frequencies_low, params)
        waveform_sky_center = self.waveform(frequencies_center, params)
        log_likelihood = self.rb_likelihood_function(
            params,
            self.A0_array,
            self.A1_array,
            self.B0_array,
            self.B1_array,
            waveform_sky_low,
            waveform_sky_center,
            self.waveform_low_ref,
            self.waveform_center_ref,
            self.detectors,
            frequencies_low,
            frequencies_center,
            self.trigger_time,
            **self.kwargs,
        )
        return log_likelihood

    def evaluate_original(
        self, params: dict[str, Float], data: dict
    ) -> (
        Float
    ):  # TODO: Test whether we need to pass data in or with class changes is fine.
        """
        Evaluate the likelihood for a given set of parameters.
        """
        params["gmst"] = self.gmst + params["t_c"] * SEC_TO_RAD
        # adjust the params due to different marginalzation scheme
        params = self.param_func(params)
        # adjust the params due to fixing parameters
        params = self.fixing_func(params)
        # evaluate the waveform as usual
        waveform_sky = self.waveform(self.frequencies, params)
        return self.likelihood_function(
            params,
            waveform_sky,
            self.detectors,
            self.trigger_time,
            **self.kwargs,
        )

    @staticmethod
    def max_phase_diff(
        f: npt.NDArray[np.floating],
        f_low: float,
        f_high: float,
        chi: Float = 1.0,
    ):
        """
        Compute the maximum phase difference between the frequencies in the array.

        Parameters
        ----------
        f: Float[Array, "n_dim"]
            Array of frequencies to be binned.
        f_low: float
            Lower frequency bound.
        f_high: float
            Upper frequency bound.
        chi: float
            Power law index.

        Returns
        -------
        Float[Array, "n_dim"]
            Maximum phase difference between the frequencies in the array.
        """

        gamma = np.arange(-5, 6, 1) / 3.0
        f = np.repeat(f[:, None], len(gamma), axis=1)
        f_star = np.repeat(f_low, len(gamma))
        f_star[gamma >= 0] = f_high
        return 2 * np.pi * chi * np.sum((f / f_star) ** gamma * np.sign(gamma), axis=1)

    def make_binning_scheme(
        self, freqs: npt.NDArray[np.floating], n_bins: int, chi: float = 1
    ) -> tuple[Float[Array, " n_bins+1"], Float[Array, " n_bins"]]:
        """
        Make a binning scheme based on the maximum phase difference between the
        frequencies in the array.

        Parameters
        ----------
        freqs: Float[Array, "dim"]
            Array of frequencies to be binned.
        n_bins: int
            Number of bins to be used.
        chi: float = 1
            The chi parameter used in the phase difference calculation.

        Returns
        -------
        f_bins: Float[Array, "n_bins+1"]
            The bin edges.
        f_bins_center: Float[Array, "n_bins"]
            The bin centers.
        """

        phase_diff_array = self.max_phase_diff(freqs, freqs[0], freqs[-1], chi=chi)
        bin_f = interp1d(phase_diff_array, freqs)
        f_bins = np.array([])
        for i in np.linspace(phase_diff_array[0], phase_diff_array[-1], n_bins + 1):
            f_bins = np.append(f_bins, bin_f(i))
        f_bins_center = (f_bins[:-1] + f_bins[1:]) / 2
        return jnp.array(f_bins), jnp.array(f_bins_center)

    @staticmethod
    def compute_coefficients(data, h_ref, psd, freqs, f_bins, f_bins_center):
        A0_array = []
        A1_array = []
        B0_array = []
        B1_array = []

        df = freqs[1] - freqs[0]
        data_prod = np.array(data * h_ref.conj()) / psd
        self_prod = np.array(h_ref * h_ref.conj()) / psd
        for i in range(len(f_bins) - 1):
            f_index = np.where((freqs >= f_bins[i]) & (freqs < f_bins[i + 1]))[0]
            freq_shift = freqs[f_index] - f_bins_center[i]
            A0_array.append(4 * np.sum(data_prod[f_index]) * df)
            A1_array.append(4 * np.sum(data_prod[f_index] * freq_shift) * df)
            B0_array.append(4 * np.sum(self_prod[f_index]) * df)
            B1_array.append(4 * np.sum(self_prod[f_index] * freq_shift) * df)

        A0_array = jnp.array(A0_array)
        A1_array = jnp.array(A1_array)
        B0_array = jnp.array(B0_array)
        B1_array = jnp.array(B1_array)
        return A0_array, A1_array, B0_array, B1_array

    def maximize_likelihood(
        self,
        prior: Prior,
        likelihood_transforms: list[NtoMTransform],
        sample_transforms: list[BijectiveTransform],
        popsize: int = 100,
        n_steps: int = 2000,
    ):
        parameter_names = prior.parameter_names
        for transform in sample_transforms:
            parameter_names = transform.propagate_name(parameter_names)

        def y(x: Float[Array, " n_dim"], data: dict) -> Float:
            named_params = dict(zip(parameter_names, x))
            for transform in reversed(sample_transforms):
                named_params = transform.backward(named_params)
            for transform in likelihood_transforms:
                named_params = transform.forward(named_params)
            return -self.evaluate_original(named_params, data)

        print("Starting the optimizer")

        optimizer = AdamOptimization(
            logpdf=y, n_steps=n_steps, learning_rate=0.001, noise_level=1
        )

        key = jax.random.PRNGKey(0)
        initial_position = jnp.zeros((popsize, prior.n_dim)) + jnp.nan
        while not jax.tree.reduce(
            jnp.logical_and, jax.tree.map(lambda x: jnp.isfinite(x), initial_position)
        ).all():
            non_finite_index = jnp.where(
                jnp.any(
                    ~jax.tree.reduce(
                        jnp.logical_and,
                        jax.tree.map(lambda x: jnp.isfinite(x), initial_position),
                    ),
                    axis=1,
                )
            )[0]

            key, subkey = jax.random.split(key)
            guess = prior.sample(subkey, popsize)
            for transform in sample_transforms:
                guess = jax.vmap(transform.forward)(guess)
            guess = jnp.array([guess[key] for key in parameter_names]).T
            finite_guess = jnp.where(
                jnp.all(jax.tree.map(lambda x: jnp.isfinite(x), guess), axis=1)
            )[0]
            common_length = min(len(finite_guess), len(non_finite_index))
            initial_position = initial_position.at[
                non_finite_index[:common_length]
            ].set(guess[:common_length])

        rng_key, best_fit = optimizer.optimize(
            jax.random.PRNGKey(12094), y, initial_position, {}
        )

        named_params = dict(zip(parameter_names, best_fit))
        for transform in reversed(sample_transforms):
            named_params = transform.backward(named_params)
        for transform in likelihood_transforms:
            named_params = transform.forward(named_params)
        return named_params


likelihood_presets = {
    "TransientLikelihoodFD": TransientLikelihoodFD,
    "HeterodynedTransientLikelihoodFD": HeterodynedTransientLikelihoodFD,
}


def original_likelihood(
    params: dict[str, Float],
    h_sky: dict[str, Float[Array, " n_dim"]],
    detectors: list[Detector],
    trigger_time: Float,
    **kwargs,
) -> Float:
    log_likelihood = 0.0
    for ifo in detectors:
        freqs, data, psd = ifo.sliced_frequencies, ifo.sliced_fd_data, ifo.sliced_psd
        h_dec = ifo.fd_full_response(freqs, h_sky, params, trigger_time)
        match_filter_SNR = inner_product(h_dec, data, psd, freqs)
        optimal_SNR = inner_product(h_dec, h_dec, psd, freqs)
        log_likelihood += match_filter_SNR - optimal_SNR / 2

    return log_likelihood


def phase_marginalized_likelihood(
    params: dict[str, Float],
    h_sky: dict[str, Float[Array, " n_dim"]],
    detectors: list[Detector],
    trigger_time: Float,
    **kwargs,
) -> Float:
    log_likelihood = 0.0
    complex_d_inner_h = 0.0 + 0.0j
    for ifo in detectors:
        freqs, data, psd = ifo.sliced_frequencies, ifo.sliced_fd_data, ifo.sliced_psd
        h_dec = ifo.fd_full_response(freqs, h_sky, params, trigger_time)
        complex_d_inner_h += complex_inner_product(h_dec, data, psd, freqs)
        optimal_SNR = inner_product(h_dec, h_dec, psd, freqs)
        log_likelihood += -optimal_SNR / 2

    log_likelihood += log_i0(jnp.absolute(complex_d_inner_h))
    return log_likelihood


def _get_tc_array(duration: Float, sampling_rate: Float):
    return jnp.fft.fftfreq(int(duration * sampling_rate / 2), 1/duration)


def _get_frequencies_pads(detector: Detector, fs: Float) -> tuple[Float, Float]:
    f_low, f_high = detector.frequency_bounds
    duration = detector.data.duration
    delta_f = 1 / duration

    pad_low = jnp.zeros(int(f_low * duration))

    f_Nyquist_diff = fs / 2.0 - delta_f - f_high
    if jnp.isclose(f_Nyquist_diff, 0):
        pad_high = jnp.array([])
    else:
        pad_high = jnp.zeros(int(f_Nyquist_diff * duration))
    return pad_low, pad_high


def time_marginalized_likelihood(
    params: dict[str, Float],
    h_sky: dict[str, Float[Array, " n_dim"]],
    detectors: list[Detector],
    trigger_time: Float,
    **kwargs,
) -> Float:
    log_likelihood = 0.0
    complex_h_inner_d = 0.0 + 0.0j
    for ifo in detectors:
        freqs, data, psd = ifo.sliced_frequencies, ifo.sliced_fd_data, ifo.sliced_psd
        h_dec = ifo.fd_full_response(freqs, h_sky, params, trigger_time)
        complex_h_inner_d += complex_inner_product(data, h_dec, psd, freqs)
        optimal_SNR = inner_product(h_dec, h_dec, psd, freqs)
        log_likelihood += -optimal_SNR / 2
    duration = detectors[0].data.duration

    # fetch the tc range tc_array, lower padding and higher padding
    tc_range = kwargs["tc_range"]
    fs = kwargs["sampling_rate"]
    tc_array = _get_tc_array(duration, fs)
    pad_low, pad_high = _get_frequencies_pads(detectors[0], fs=fs)

    # padding the complex_h_inner_d
    # this array is the hd*/S for f in [0, fs / 2 - df]
    complex_h_inner_d_positive_f = jnp.concatenate(
        (pad_low, complex_h_inner_d, pad_high)
    )

    # make use of the fft
    # which then return the <h|d>exp(-i2pift_c)
    # w.r.t. the tc_array
    fft_h_inner_d = jnp.fft.fft(complex_h_inner_d_positive_f, norm="backward")

    # set the values to -inf when it is outside the tc range
    # so that they will disappear after the logsumexp
    fft_h_inner_d = jnp.where(
        (tc_array > tc_range[0]) & (tc_array < tc_range[1]),
        fft_h_inner_d.real,
        jnp.zeros_like(fft_h_inner_d.real) - jnp.inf,
    )

    # using the logsumexp to marginalize over the tc prior range
    log_likelihood += logsumexp(fft_h_inner_d) - jnp.log(len(tc_array))
    return log_likelihood


def phase_time_marginalized_likelihood(
    params: dict[str, Float],
    h_sky: dict[str, Float[Array, " n_dim"]],
    detectors: list[Detector],
    trigger_time: Float,
    **kwargs,
) -> Float:
    log_likelihood = 0.0
    complex_h_inner_d = 0.0 + 0.0j
    for ifo in detectors:
        freqs, data, psd = ifo.sliced_frequencies, ifo.sliced_fd_data, ifo.sliced_psd
        h_dec = ifo.fd_full_response(freqs, h_sky, params, trigger_time)
        complex_h_inner_d += complex_inner_product(data, h_dec, psd, freqs)
        optimal_SNR = inner_product(h_dec, h_dec, psd, freqs)
        log_likelihood += -optimal_SNR / 2
    duration = detectors[0].data.duration

    # fetch the tc range tc_array, lower padding and higher padding
    tc_range = kwargs["tc_range"]
    fs = kwargs["sampling_rate"]
    tc_array = _get_tc_array(duration, fs)
    pad_low, pad_high = _get_frequencies_pads(detectors[0], fs=fs)

    # padding the complex_h_inner_d
    # this array is the hd*/S for f in [0, fs / 2 - df]
    complex_h_inner_d_positive_f = jnp.concatenate(
        (pad_low, complex_h_inner_d, pad_high)
    )

    # make use of the fft
    # which then return the <h|d>exp(-i2pift_c)
    # w.r.t. the tc_array
    fft_h_inner_d = jnp.fft.fft(complex_h_inner_d_positive_f, norm="backward")

    # set the values to -inf when it is outside the tc range
    # so that they will disappear after the logsumexp
    log_i0_abs_fft = jnp.where(
        (tc_array > tc_range[0]) & (tc_array < tc_range[1]),
        log_i0(jnp.absolute(fft_h_inner_d)),
        jnp.zeros_like(fft_h_inner_d.real) - jnp.inf,
    )

    # using the logsumexp to marginalize over the tc prior range
    log_likelihood += logsumexp(log_i0_abs_fft) - jnp.log(len(tc_array))
    return log_likelihood


def original_relative_binning_likelihood(
    params,
    A0_array,
    A1_array,
    B0_array,
    B1_array,
    waveform_sky_low,
    waveform_sky_center,
    waveform_low_ref,
    waveform_center_ref,
    detectors,
    frequencies_low,
    frequencies_center,
    trigger_time,
    **kwargs,
):

    log_likelihood = 0.0

    for detector in detectors:
        waveform_low = detector.fd_full_response(
            frequencies_low, waveform_sky_low, params, trigger_time
        )
        waveform_center = detector.fd_full_response(
            frequencies_low, waveform_sky_center, params, trigger_time
        )

        r0 = waveform_center / waveform_center_ref[detector.name]
        r1 = (waveform_low / waveform_low_ref[detector.name] - r0) / (
            frequencies_low - frequencies_center
        )
        match_filter_SNR = jnp.sum(
            A0_array[detector.name] * r0.conj() + A1_array[detector.name] * r1.conj()
        )
        optimal_SNR = jnp.sum(
            B0_array[detector.name] * jnp.abs(r0) ** 2
            + 2 * B1_array[detector.name] * (r0 * r1.conj()).real
        )
        log_likelihood += (match_filter_SNR - optimal_SNR / 2).real

    return log_likelihood


def phase_marginalized_relative_binning_likelihood(
    params,
    A0_array,
    A1_array,
    B0_array,
    B1_array,
    waveform_sky_low,
    waveform_sky_center,
    waveform_low_ref,
    waveform_center_ref,
    detectors,
    frequencies_low,
    frequencies_center,
    trigger_time,
    **kwargs,
):
    log_likelihood = 0.0
    complex_d_inner_h = 0.0

    for detector in detectors:
        waveform_low = detector.fd_full_response(
            frequencies_low, waveform_sky_low, params, trigger_time
        )
        waveform_center = detector.fd_full_response(
            frequencies_center, waveform_sky_center, params, trigger_time
        )

        r0 = waveform_center / waveform_center_ref[detector.name]
        r1 = (waveform_low / waveform_low_ref[detector.name] - r0) / (
            frequencies_low - frequencies_center
        )
        complex_d_inner_h += jnp.sum(
            A0_array[detector.name] * r0.conj() + A1_array[detector.name] * r1.conj()
        )
        optimal_SNR = jnp.sum(
            B0_array[detector.name] * jnp.abs(r0) ** 2
            + 2 * B1_array[detector.name] * (r0 * r1.conj()).real
        )
        log_likelihood += -optimal_SNR.real / 2

    log_likelihood += log_i0(jnp.absolute(complex_d_inner_h))

    return log_likelihood<|MERGE_RESOLUTION|>--- conflicted
+++ resolved
@@ -8,7 +8,7 @@
 from typing import Optional
 from scipy.interpolate import interp1d
 
-from jimgw.constants import HR_TO_RAD, HR_TO_SEC
+from jimgw.constants import SEC_TO_RAD
 from jimgw.utils import log_i0
 from jimgw.prior import Prior
 from jimgw.base import LikelihoodBase
@@ -19,13 +19,6 @@
 from jimgw.single_event.utils import inner_product, complex_inner_product
 import logging
 
-<<<<<<< HEAD
-=======
-HR_TO_RAD = 2 * np.pi / 24
-HR_TO_SEC = 3600
-SEC_TO_RAD = HR_TO_RAD / HR_TO_SEC
-
->>>>>>> 50ae0835
 
 class SingleEventLikelihood(LikelihoodBase):
     detectors: list[Detector]
