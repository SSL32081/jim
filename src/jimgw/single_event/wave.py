--- conflicted
+++ resolved
@@ -84,11 +84,7 @@
                 -np.sin(theta),
             ]
         )
-<<<<<<< HEAD
-        v = np.array([-np.sin(phi), np.cos(phi), phi*0.0])
-=======
         v = np.array([-np.sin(phi), np.cos(phi), phi * 0.0])
->>>>>>> 72277f83
         m = -u * np.sin(psi) - v * np.cos(psi)
         n = -u * np.cos(psi) + v * np.sin(psi)
 
