--- conflicted
+++ resolved
@@ -380,23 +380,15 @@
         }
 
 
-<<<<<<< HEAD
 @jaxtyped(typechecker=typechecker)
 class ChirpMassMassRatioToComponentMassesTransform(BijectiveTransform):
     """
     Transform chirp mass and mass ratio to component masses
 
-=======
-class PowerLawTransform(BijectiveTransform):
-    """
-    PowerLaw transformation
->>>>>>> 957335eb
-    Parameters
-    ----------
-    name_mapping : tuple[list[str], list[str]]
-            The name mapping between the input and output dictionary.
-<<<<<<< HEAD
-
+    Parameters
+    ----------
+    name_mapping : tuple[list[str], list[str]]
+            The name mapping between the input and output dictionary.
     """
 
     def __init__(
@@ -430,18 +422,10 @@
             The name mapping between the input and output dictionary.
 
     """
-=======
-    """
-
-    xmin: Float
-    xmax: Float
-    alpha: Float
->>>>>>> 957335eb
-
-    def __init__(
-        self,
-        name_mapping: tuple[list[str], list[str]],
-<<<<<<< HEAD
+
+    def __init__(
+        self,
+        name_mapping: tuple[list[str], list[str]],
     ):
         super().__init__(name_mapping)
 
@@ -499,35 +483,6 @@
             return {"ra": ra, "dec": dec}
 
         self.inverse_transform_func = named_inverse_transform
-=======
-        xmin: Float,
-        xmax: Float,
-        alpha: Float,
-    ):
-        super().__init__(name_mapping)
-        self.xmin = xmin
-        self.xmax = xmax
-        self.alpha = alpha
-        self.transform_func = lambda x: {
-            name_mapping[1][i]: (
-                self.xmin ** (1.0 + self.alpha)
-                + x[name_mapping[0][i]]
-                * (self.xmax ** (1.0 + self.alpha) - self.xmin ** (1.0 + self.alpha))
-            )
-            ** (1.0 / (1.0 + self.alpha))
-            for i in range(len(name_mapping[0]))
-        }
-        self.inverse_transform_func = lambda x: {
-            name_mapping[0][i]: (
-                (
-                    x[name_mapping[1][i]] ** (1.0 + self.alpha)
-                    - self.xmin ** (1.0 + self.alpha)
-                )
-                / (self.xmax ** (1.0 + self.alpha) - self.xmin ** (1.0 + self.alpha))
-            )
-            for i in range(len(name_mapping[1]))
-        }
->>>>>>> 957335eb
 
 
 class ParetoTransform(BijectiveTransform):
