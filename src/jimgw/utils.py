import jax.numpy as jnp
from jax.scipy.special import i0e
from jaxtyping import Array, Float

EPS = 1e-15


def log_i0(x: Float[Array, " n"]) -> Float[Array, " n"]:
    """
    A numerically stable method to evaluate log of
    a modified Bessel function of order 0.
    It is used in the phase-marginalized likelihood.

    Args:
        x (array-like): Value(s) at which to evaluate the function.

    Returns:
        array-like: The natural logarithm of the Bessel function.
    """
    return jnp.log(i0e(x)) + x


def safe_arctan2(
    y: Float[Array, " n"], x: Float[Array, " n"], default_value: float = 0.0
) -> Float[Array, " n"]:
    """
    A numerically stable method to evaluate arctan2 upon taking gradient.

    The gradient (jnp.jacfwd) of the default jnp.arctan2 is undefined
    at (0, 0) and returns NaN. This function circumvents this issue by
    specifying a default value at that point.

    Args:
        y (array-like): y-coordinate of the point.
        x (array-like): x-coordinate of the point.
        default_value (float): arctan2 value to return at (0, 0). Default is 0.0.

    Returns:
        array-like: The signed azimuthal angle, in radians, within [-π, π].
    """
    return jnp.where(
        (jnp.abs(x) < EPS) & (jnp.abs(y) < EPS),
        default_value * jnp.ones_like(x),
        jnp.atan2(y, x),
    )


def safe_polar_angle(
    x: Float[Array, " n"], y: Float[Array, " n"], z: Float[Array, " n"]
) -> Float[Array, " n"]:
    """
    A numerically stable method to compute the polar angle upon taking gradient.

    The canonical computation is:
        theta = ArcCos[ z / Sqrt[x^2 + y^2 + z^2] ].
    The gradient (jnp.jacfwd) of this method, however,
    will return NaN when both x and y are 0.
    This function circumvents this issue by computing the simplified
    expression of the function at the troubled point.

    Args:
        x (array-like): x-coordinate of the point.
        y (array-like): y-coordinate of the point.
        z (array-like): z-coordinate of the point.

    Returns:
        array-like: The polar angle, in radians, within [0, π].
    """
    return jnp.where(
        (jnp.abs(x) < EPS) & (jnp.abs(y) < EPS),
        jnp.arccos(jnp.sign(z)),
<<<<<<< HEAD
        jnp.arccos(z / jnp.sqrt(x ** 2 + y ** 2 + z ** 2)),
=======
        jnp.arccos(z / jnp.sqrt(x**2 + y**2 + z**2)),
>>>>>>> fe1d4ec7
    )


def carte_to_spherical_angles(
    x: Float[Array, " n"],
    y: Float[Array, " n"],
    z: Float[Array, " n"],
    default_value: float = 0.0,
) -> tuple[Float[Array, " n"], Float[Array, " n"]]:
    """
    A numerically stable method to compute the spherical angles upon taking gradient.

    For more details, see:
    * `safe_polar_angle` for the polar angle.
    * `safe_arctan2` for the azimuthal angle.

    Args:
        x (array-like): x-coordinate of the point.
        y (array-like): y-coordinate of the point.
        z (array-like): z-coordinate of the point.
        default_value (float): arctan2 value to return at (0, 0). Default is 0.0.

    Returns:
        tuple: A tuple containing:
            - theta (array-like): The polar angle, in radians, within [0, π].
            - phi (array-like): The signed azimuthal angle, in radians, within [-π, π].
    """
    align_condition = (jnp.absolute(x) < EPS) & (jnp.absolute(y) < EPS)
    theta = jnp.where(
        align_condition,
        jnp.arccos(jnp.sign(z)),
<<<<<<< HEAD
        jnp.arccos(z / jnp.sqrt(x ** 2 + y ** 2 + z ** 2)),
=======
        jnp.arccos(z / jnp.sqrt(x**2 + y**2 + z**2)),
>>>>>>> fe1d4ec7
    )
    phi = jnp.where(
        align_condition,
        default_value * jnp.ones_like(x),
        jnp.atan2(y, x),
    )
    return theta, phi<|MERGE_RESOLUTION|>--- conflicted
+++ resolved
@@ -69,11 +69,7 @@
     return jnp.where(
         (jnp.abs(x) < EPS) & (jnp.abs(y) < EPS),
         jnp.arccos(jnp.sign(z)),
-<<<<<<< HEAD
-        jnp.arccos(z / jnp.sqrt(x ** 2 + y ** 2 + z ** 2)),
-=======
         jnp.arccos(z / jnp.sqrt(x**2 + y**2 + z**2)),
->>>>>>> fe1d4ec7
     )
 
 
@@ -105,11 +101,7 @@
     theta = jnp.where(
         align_condition,
         jnp.arccos(jnp.sign(z)),
-<<<<<<< HEAD
-        jnp.arccos(z / jnp.sqrt(x ** 2 + y ** 2 + z ** 2)),
-=======
         jnp.arccos(z / jnp.sqrt(x**2 + y**2 + z**2)),
->>>>>>> fe1d4ec7
     )
     phi = jnp.where(
         align_condition,
