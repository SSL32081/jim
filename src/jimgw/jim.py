--- conflicted
+++ resolved
@@ -175,17 +175,9 @@
                 guess = self.prior.sample(subkey, self.sampler.n_chains)
                 for transform in self.sample_transforms:
                     guess = jax.vmap(transform.forward)(guess)
-<<<<<<< HEAD
-                guess = jnp.array([guess[key] for key in self.parameter_names]).T
-                finite_guess = jnp.where(
-                    jnp.all(jax.tree.map(lambda x: jnp.isfinite(x), guess), axis=1)
-=======
-                guess = np.array(
-                    jax.tree.leaves({key: guess[key] for key in self.parameter_names})
-                ).T
+                guess = np.array([guess[key] for key in self.parameter_names]).T
                 finite_guess = np.where(
                     np.all(jax.tree.map(lambda x: np.isfinite(x), guess), axis=1)
->>>>>>> 11d0d21e
                 )[0]
                 common_length = min(len(finite_guess), len(non_finite_index))
                 initial_position = initial_position.at[
